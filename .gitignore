--- conflicted
+++ resolved
@@ -1,75 +1,37 @@
-<<<<<<< HEAD
-# Ignore everything
-*
-
-# But descend into directories
-!*/
-
-# Recursively allow files under subtree
-!/.github/**
-!/aider/**
-!/benchmark/**
-!/docker/**
-!/requirements/**
-!/scripts/**
-!/tests/**
-
-# Specific Files
-!/.dockerignore
-!/.flake8
-!/.gitignore
-!/.pre-commit-config.yaml
-!/CNAME
-!/CONTRIBUTING.metadata
-!/HISTORY.md
-!/LICENSE.txt
-!/MANIFEST.in
-!/pyproject.toml
-!/pytest.ini
-!/README.md
-!/requirements.txt
-
-# Ignore specific files
-aider/__version__.py
-aider/_version.py
-*.pyc
-.aider*
-=======
-# Ignore everything
-*
-
-# But descend into directories
-!*/
-
-# Recursively allow files under subtree
-!/.github/**
-!/aider/**
-!/benchmark/**
-!/docker/**
-!/requirements/**
-!/scripts/**
-!/tests/**
-
-# Specific Files
-!/.dockerignore
-!/.flake8
-!/.gitignore
-!/.pre-commit-config.yaml
-!/CHANGELOG.md
-!/CNAME
-!/CONTRIBUTING.metadata
-!/HISTORY.md
-!/LICENSE.txt
-!/MANIFEST.in
-!/pyproject.toml
-!/pytest.ini
-!/README.md
-!/requirements.txt
-
-# Ignore specific files
-aider/__version__.py
-aider/_version.py
-*.pyc
-.aider*
-env/
->>>>>>> e8e5eaf9
+# Ignore everything
+*
+
+# But descend into directories
+!*/
+
+# Recursively allow files under subtree
+!/.github/**
+!/aider/**
+!/benchmark/**
+!/docker/**
+!/requirements/**
+!/scripts/**
+!/tests/**
+
+# Specific Files
+!/.dockerignore
+!/.flake8
+!/.gitignore
+!/.pre-commit-config.yaml
+!/CHANGELOG.md
+!/CNAME
+!/CONTRIBUTING.metadata
+!/HISTORY.md
+!/LICENSE.txt
+!/MANIFEST.in
+!/pyproject.toml
+!/pytest.ini
+!/README.md
+!/requirements.txt
+
+# Ignore specific files
+aider/__version__.py
+aider/_version.py
+*.pyc
+.aider*
+env/