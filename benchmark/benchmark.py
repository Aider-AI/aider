#!/usr/bin/env python3
import datetime
import json
import os
import random
import re
import shutil
import subprocess
import sys
import time
import traceback
from collections import defaultdict
from json.decoder import JSONDecodeError
from pathlib import Path
from types import SimpleNamespace
from typing import List, Optional

import git
import lox
import pandas as pd
import prompts
import typer
from dotenv import load_dotenv
from plots import plot_refactoring
from rich.console import Console

from aider import models, sendchat
from aider.coders import Coder, base_coder
from aider.dump import dump  # noqa: F401
from aider.io import InputOutput

BENCHMARK_DNAME = Path(os.environ.get("AIDER_BENCHMARK_DIR", "tmp.benchmarks"))

EXERCISES_DIR_DEFAULT = "exercism-python"

app = typer.Typer(add_completion=False, pretty_exceptions_enable=False)


load_dotenv(override=True)


def find_latest_benchmark_dir():
    benchmark_dirs = [d for d in BENCHMARK_DNAME.iterdir() if d.is_dir()]
    if not benchmark_dirs:
        print("Error: No benchmark directories found under tmp.benchmarks.")
        sys.exit(1)

    # Get current time and 24 hours ago
    now = datetime.datetime.now()
    day_ago = now - datetime.timedelta(days=1)

    # Filter directories by name pattern YYYY-MM-DD-HH-MM-SS--
    recent_dirs = []
    for d in benchmark_dirs:
        try:
            # Extract datetime from directory name
            date_str = d.name[:19]  # Takes YYYY-MM-DD-HH-MM-SS
            dir_date = datetime.datetime.strptime(date_str, "%Y-%m-%d-%H-%M-%S")
            if dir_date >= day_ago:
                recent_dirs.append(d)
        except ValueError:
            # Skip directories that don't match the expected format
            continue

    if not recent_dirs:
        print("Error: No benchmark directories found from the last 24 hours.")
        sys.exit(1)

    # Find directory with most recently modified .md file
    latest_dir = None
    latest_time = 0

    for d in recent_dirs:
        # Look for .md files in subdirectories
        for md_file in d.glob("*/exercises/practice/*/.*.md"):
            if md_file.is_file():
                mtime = md_file.stat().st_mtime
                if mtime > latest_time:
                    latest_time = mtime
                    latest_dir = d

    if not latest_dir:
        print("Error: No .md files found in recent benchmark directories.")
        sys.exit(1)

    print(f"Using the most recently updated benchmark directory: {latest_dir.name}")
    return latest_dir


def show_stats(dirnames, graphs, stats_languages=None):
    raw_rows = []
    for dirname in dirnames:
        row = summarize_results(dirname, stats_languages)
        raw_rows.append(row)

    # return

    seen = dict()
    rows = []
    for row in raw_rows:
        if not row:
            continue

        if row.completed_tests != row.total_tests:
            print(
                f"Warning: {row.dir_name} is incomplete: {row.completed_tests} of {row.total_tests}"
            )

        try:
            kind = (row.model, row.edit_format)
        except AttributeError:
            return

        if kind in seen:
            dump(row.dir_name)
            dump(seen[kind])
            return

        seen[kind] = row.dir_name
        rows.append(vars(row))

    repeat_hi = repeat_lo = repeat_avg = None  # noqa: F841

    df = pd.DataFrame.from_records(rows)
    # df.sort_values(by=["model", "edit_format"], inplace=True)

    # dump(df)
    if graphs:
        # plot_timing(df)
        # plot_outcomes(df, repeats, repeat_hi, repeat_lo, repeat_avg)
        # plot_outcomes_claude(df)
        plot_refactoring(df)


def resolve_dirname(dirname, use_single_prior, make_new):
    if len(dirname.parts) > 1:
        return dirname

    priors = list(BENCHMARK_DNAME.glob(f"*--{dirname}"))
    if len(priors) == 1 and use_single_prior:
        dirname = priors[0].name
        print(f"Using pre-existing {dirname}")
    elif len(priors):
        if not make_new:
            print(f"Prior runs of {dirname} exist, use --new or name one explicitly")
            print()
            for prior in priors:
                print(prior)
            return

    if not re.match(r"\d\d\d\d-\d\d-\d\d-", str(dirname)):
        now = datetime.datetime.now()
        now = now.strftime("%Y-%m-%d-%H-%M-%S--")
        dirname = now + dirname.name

    dirname = BENCHMARK_DNAME / dirname
    return dirname


@app.command()
def main(
    dirnames: Optional[List[str]] = typer.Argument(None, help="Directory names"),
    graphs: bool = typer.Option(False, "--graphs", help="Generate graphs"),
    model: str = typer.Option("gpt-3.5-turbo", "--model", "-m", help="Model name"),
    sleep: float = typer.Option(
        0, "--sleep", help="Sleep seconds between tests when single threaded"
    ),
    languages: str = typer.Option(
        None, "--languages", "-l", help="Only run tests for specific languages (comma separated)"
    ),
    edit_format: str = typer.Option(None, "--edit-format", "-e", help="Edit format"),
    editor_model: str = typer.Option(None, "--editor-model", help="Editor model name"),
    editor_edit_format: str = typer.Option(None, "--editor-edit-format", help="Editor edit format"),
    replay: str = typer.Option(
        None,
        "--replay",
        help="Replay previous .aider.chat.history.md responses from previous benchmark run",
    ),
    max_apply_update_errors: int = typer.Option(
        3,
        "--max-apply-update-errors",
        help="Maximum number of apply update errors before stopping the test",
    ),
    keywords: str = typer.Option(
        None, "--keywords", "-k", help="Only run tests that contain keywords (comma sep)"
    ),
    clean: bool = typer.Option(
        False, "--clean", "-c", help="Discard the existing testdir and make a clean copy"
    ),
    cont: bool = typer.Option(False, "--cont", help="Continue the (single) matching testdir"),
    make_new: bool = typer.Option(False, "--new", "-n", help="Make a new dated testdir"),
    no_unit_tests: bool = typer.Option(False, "--no-unit-tests", help="Do not run unit tests"),
    no_aider: bool = typer.Option(False, "--no-aider", help="Do not run aider"),
    verbose: bool = typer.Option(False, "--verbose", "-v", help="Verbose output"),
    stats_only: bool = typer.Option(
        False, "--stats", "-s", help="Do not run tests, just collect stats on completed tests"
    ),
    stats_languages: str = typer.Option(
        None,
        "--stats-languages",
        help="Only include stats for specific languages (comma separated)",
    ),
    diffs_only: bool = typer.Option(False, "--diffs", help="Just diff the provided stats dirs"),
    tries: int = typer.Option(2, "--tries", "-r", help="Number of tries for running tests"),
    threads: int = typer.Option(1, "--threads", "-t", help="Number of threads to run in parallel"),
    num_tests: int = typer.Option(-1, "--num-tests", "-n", help="Number of tests to run"),
    num_ctx: Optional[int] = typer.Option(
        None, "--num-ctx", help="Override model context window size"
    ),
    moa: Optional[List[str]] = typer.Option(
        None, "--moa", help="List of additional architect models"
    ),
    exercises_dir: str = typer.Option(
        EXERCISES_DIR_DEFAULT, "--exercises-dir", help="Directory with exercise files"
    ),
):
    repo = git.Repo(search_parent_directories=True)
    commit_hash = repo.head.object.hexsha[:7]
    if repo.is_dirty():
        commit_hash += "-dirty"

    if stats_only and not dirnames:
        latest_dir = find_latest_benchmark_dir()
        dirnames = [str(latest_dir)]

    if dirnames is None:
        dirnames = []

    if len(dirnames) > 1 and not (stats_only or diffs_only):
        print("Only provide 1 dirname unless running with --stats or --diffs")
        return 1

    updated_dirnames = []
    for dirname in dirnames:
        dirname = Path(dirname)
        dirname = resolve_dirname(dirname, stats_only or cont, make_new)
        if not dirname:
            return 1
        updated_dirnames.append(dirname)

    if stats_only:
        return show_stats(updated_dirnames, graphs, stats_languages)

    if diffs_only:
        return show_diffs(updated_dirnames)

    assert len(updated_dirnames) == 1, updated_dirnames
    dirname = updated_dirnames[0]

    if "AIDER_DOCKER" not in os.environ:
        print("Warning: benchmarking runs unvetted code from GPT, run in a docker container")
        return

    assert BENCHMARK_DNAME.exists() and BENCHMARK_DNAME.is_dir(), BENCHMARK_DNAME

    def get_exercise_dirs(base_dir, languages=None):
        """Get all exercise directories for specified languages (or all if none specified)"""
        base_dir = Path(base_dir)

        # Get available language dirs
        lang_dirs = [d for d in base_dir.iterdir() if d.is_dir()]

        # Filter to requested languages if specified
        if languages:
            requested = set(lang.strip().lower() for lang in languages.split(","))
            lang_dirs = [d for d in lang_dirs if d.name.lower() in requested]
            dump(lang_dirs)
            if not lang_dirs:
                print(f"No matching language directories found for: {languages}")
                return []

        # Get all exercise dirs under exercises/practice for each language
        exercise_dirs = []
        for lang_dir in lang_dirs:
            practice_dir = lang_dir / "exercises" / "practice"
            if practice_dir.exists():
                exercise_dirs.extend(d for d in practice_dir.iterdir() if d.is_dir())

        return exercise_dirs

    original_dname = BENCHMARK_DNAME / exercises_dir
    assert original_dname.exists() and original_dname.is_dir(), original_dname

    exercise_dirs = get_exercise_dirs(original_dname, languages)

    if not exercise_dirs:
        print("No exercise directories found")
        return 1

    if clean and dirname.exists():
        print("Cleaning up and replacing", dirname)
        dir_files = set(fn.name for fn in dirname.glob("*"))
        original_files = set(fn.name for fn in original_dname.glob("*"))
        if dir_files != original_files:
            print("ERROR: will not delete dir that does not look like original tests", dirname)
            return

        dest = dirname.parent / "OLD" / dirname.name
        if dest.exists():
            old_now = datetime.datetime.now().strftime("%Y-%m-%d-%H-%M-%S")
            dest = dirname.parent / "OLD" / (old_now + dirname.name)

        dirname.rename(dest)

    if not dirname.exists():
        print(f"Copying {original_dname} -> {dirname} ...")
        # Only copy the practice subdirs with exercises
        os.makedirs(dirname, exist_ok=True)
        for lang_dir in original_dname.iterdir():
            if not lang_dir.is_dir():
                continue
            practice_dir = lang_dir / "exercises" / "practice"
            if practice_dir.exists():
                dest_lang_dir = dirname / lang_dir.name / "exercises" / "practice"
                os.makedirs(dest_lang_dir.parent, exist_ok=True)
                shutil.copytree(practice_dir, dest_lang_dir)
        print("...done")

    test_dnames = sorted(str(d.relative_to(original_dname)) for d in exercise_dirs)

    if keywords:
        keywords = keywords.split(",")
        test_dnames = [dn for dn in test_dnames for keyword in keywords if keyword in dn]

    random.shuffle(test_dnames)
    if num_tests > 0:
        test_dnames = test_dnames[:num_tests]

    # Don't give up when benchmarking
    LONG_TIMEOUT = 24 * 60 * 60
    sendchat.RETRY_TIMEOUT = LONG_TIMEOUT
    base_coder.RETRY_TIMEOUT = LONG_TIMEOUT

    if threads == 1:
        all_results = []
        for test_path in test_dnames:
            results = run_test(
                original_dname,
                dirname / test_path,
                model,
                edit_format,
                tries,
                no_unit_tests,
                no_aider,
                verbose,
                commit_hash,
                replay,
                max_apply_update_errors,
                editor_model,
                editor_edit_format,
                num_ctx,
                sleep,
                moa,
            )

            all_results.append(results)
            summarize_results(dirname)
            if sleep:
                time.sleep(sleep)
    else:
        run_test_threaded = lox.thread(threads)(run_test)
        for test_path in test_dnames:
            run_test_threaded.scatter(
                original_dname,
                dirname / test_path,
                model,
                edit_format,
                tries,
                no_unit_tests,
                no_aider,
                verbose,
                commit_hash,
                replay,
                max_apply_update_errors,
                editor_model,
                editor_edit_format,
                num_ctx,
                sleep,
                moa,
            )
        all_results = run_test_threaded.gather(tqdm=True)

    print()
    print()
    print()
    summarize_results(dirname)

    return 0


def show_diffs(dirnames):
    dirnames = sorted(dirnames)

    all_results = dict((dirname, load_results(dirname)) for dirname in dirnames)
    testcases = set()
    for results in all_results.values():
        testcases.update(result["testcase"] for result in results)

    testcases = sorted(testcases)

    unchanged = set()

    for testcase in testcases:
        all_outcomes = []
        for dirname in dirnames:
            results = all_results[dirname]
            result = [r for r in results if r["testcase"] == testcase][0]

            outcomes = tuple(result["tests_outcomes"])
            all_outcomes.append(True in outcomes)

        if len(set(all_outcomes)) == 1:
            unchanged.add(testcase)
            continue

        print()
        print(testcase)
        for outcome, dirname in zip(all_outcomes, dirnames):
            print(outcome, f"{dirname}/{testcase}/.aider.chat.history.md")

    changed = set(testcases) - unchanged
    print()
    print("changed:", len(changed), ",".join(sorted(changed)))
    print()
    print("unchanged:", len(unchanged), ",".join(sorted(unchanged)))


def load_results(dirname, stats_languages=None):
    dirname = Path(dirname)
    all_results = []

    if stats_languages:
        languages = [lang.strip().lower() for lang in stats_languages.split(",")]
        glob_patterns = [f"{lang}/exercises/practice/*/.aider.results.json" for lang in languages]
    else:
        glob_patterns = ["*/exercises/practice/*/.aider.results.json"]

    for pattern in glob_patterns:
        for fname in dirname.glob(pattern):
            try:
                results = json.loads(fname.read_text())
                all_results.append(results)
            except json.JSONDecodeError:
                print("json.JSONDecodeError", fname)
                continue
    return all_results


def summarize_results(dirname, stats_languages=None):
    all_results = load_results(dirname, stats_languages)

    res = SimpleNamespace()
    res.total_tests = len(list(Path(dirname).glob("*/exercises/practice/*")))

    try:
        tries = max(len(results.get("tests_outcomes", [])) for results in all_results if results)
    except ValueError:
        tries = 0

    res.dir_name = str(dirname)

    passed_tests = [0] * tries

    res.completed_tests = 0
    res.duration = 0
    res.cost = 0
    res.error_outputs = 0
    res.user_asks = 0
    res.test_timeouts = 0
    res.exhausted_context_windows = 0
    res.num_malformed_responses = 0
    res.num_with_malformed_responses = 0
    res.syntax_errors = 0
    res.indentation_errors = 0
    res.lazy_comments = 0

    variants = defaultdict(set)

    for results in all_results:
        if not results:
            continue

        res.completed_tests += 1
        tests_outcomes = results.get("tests_outcomes", [])
        passed = tests_outcomes and tests_outcomes[-1]
        if passed:
            for i in range(len(tests_outcomes) - 1, tries):
                passed_tests[i] += 1

        res.cost += results.get("cost", 0)
        res.duration += results.get("duration", 0)
        res.test_timeouts += results.get("test_timeouts", 0)

        res.error_outputs += results.get("num_error_outputs", 0)
        res.user_asks += results.get("num_user_asks", 0)
        res.exhausted_context_windows += results.get("num_exhausted_context_windows", 0)
        res.num_malformed_responses += results.get("num_malformed_responses", 0)
        if results.get("num_malformed_responses"):
            res.num_with_malformed_responses += 1
        res.lazy_comments += results.get("lazy_comments", 0)

        res.syntax_errors += results.get("syntax_errors", 0)
        res.indentation_errors += results.get("indentation_errors", 0)

        for key in "model edit_format commit_hash editor_model editor_edit_format".split():
            val = results.get(key)
            if val:
                variants[key].add(val)

    if not res.completed_tests:
        return

    # if res.completed_tests < 133:
    #    return

    console = Console(highlight=False)
    console.rule(title=str(dirname))

    commit_hashes = variants["commit_hash"]
    versions = get_versions(commit_hashes)
    date = dirname.name[:10]

    def show(stat, red="red"):
        val = getattr(res, stat)
        style = red if val else None
        console.print(f"  {stat}: {val}", style=style)

    percents = dict()
    for i in range(tries):
        pass_rate = 100 * passed_tests[i] / res.completed_tests
        percents[i] = pass_rate
        # console.print(f"{pass_rate:.1f}% correct after try {i+1}")
        setattr(res, f"pass_rate_{i + 1}", f"{pass_rate:.1f}")
        setattr(res, f"pass_num_{i + 1}", passed_tests[i])

    print(f"- dirname: {dirname.name}")
    style = None if res.completed_tests == res.total_tests else "red"
    console.print(f"  test_cases: {res.completed_tests}", style=style)
    for key, val in variants.items():
        if len(val) > 1:
            style = "red"
        else:
            style = None
        val = ", ".join(map(str, val))
        setattr(res, key, val)
        console.print(f"  {key}: {val}", style=style)

    for i in range(tries):
        print(f"  pass_rate_{i + 1}: {percents[i]:.1f}")
    for i in range(tries):
        print(f"  pass_num_{i + 1}: {passed_tests[i]}")

    pct_well_formed = 1.0 - res.num_with_malformed_responses / res.completed_tests
    print(f"  percent_cases_well_formed: {pct_well_formed * 100:.1f}")

    show("error_outputs")
    show("num_malformed_responses")
    show("num_with_malformed_responses")
    show("user_asks")
    show("lazy_comments")
    show("syntax_errors")
    show("indentation_errors")
    show("exhausted_context_windows")
    show("test_timeouts")
    print(f"  total_tests: {res.total_tests}")

    if variants["model"]:
        a_model = set(variants["model"]).pop()
        command = f"aider --model {a_model}"
        print(f"  command: {command}")

    print(f"  date: {date}")
    print("  versions:", ",".join(versions))

    res.avg_duration = res.duration / res.completed_tests
    print(f"  seconds_per_case: {res.avg_duration:.1f}")

    print(f"  total_cost: {res.cost:.4f}")

    res.avg_cost = res.cost / res.completed_tests

    projected_cost = res.avg_cost * res.total_tests

    print()
    print(
        f"costs: ${res.avg_cost:.4f}/test-case, ${res.cost:.2f} total,"
        f" ${projected_cost:.2f} projected"
    )

    console.rule()

    # print(json.dumps(vars(res), indent=4, sort_keys=True))
    return res


def get_versions(commit_hashes):
    versions = set()
    for hsh in commit_hashes:
        if not hsh:
            continue
        hsh = hsh.split("-")[0]
        try:
            version = subprocess.check_output(
                ["git", "show", f"{hsh}:aider/__init__.py"], universal_newlines=True
            )
            version = re.search(r'__version__ = "(.*)"', version).group(1)
            versions.add(version)
        except subprocess.CalledProcessError:
            pass
    return versions


def get_replayed_content(replay_dname, test_dname):
    replay_dname = Path(replay_dname)
    test_dname = Path(test_dname)
    dump(replay_dname, test_dname)

    test_name = test_dname.name
    replay_fname = replay_dname / test_name / ".aider.chat.history.md"
    dump(replay_fname)

    res = replay_fname.read_text()
    return res

    res = res.splitlines(keepends=True)
    res = [line for line in res if not line.startswith("> ") and not line.startswith("#### ")]
    return "".join(res)


def run_test(original_dname, testdir, *args, **kwargs):
    try:
        return run_test_real(original_dname, testdir, *args, **kwargs)
    except Exception as err:
        print("=" * 40)
        print("Test failed")
        print(err)
        traceback.print_exc()

        testdir = Path(testdir)
        results_fname = testdir / ".aider.results.json"
        results_fname.write_text(json.dumps(dict(exception=str(err))))


def run_test_real(
    original_dname,
    testdir,
    model_name,
    edit_format,
    tries,
    no_unit_tests,
    no_aider,
    verbose,
    commit_hash,
    replay,
    max_apply_update_errors,
    editor_model,
    editor_edit_format,
    num_ctx=None,
    sleep=0,
    moa=None,
):
    if not os.path.isdir(testdir):
        print("Not a dir:", testdir)
        return

    testdir = Path(testdir)

    history_fname = testdir / ".aider.chat.history.md"

    results_fname = testdir / ".aider.results.json"
    if results_fname.exists():
        try:
            res = json.loads(results_fname.read_text())
            # if res.get("test_timeouts", 0) > 0:
            #    print(f"{results_fname} test timeouts, redoing...")
            # else:
            return res
        except JSONDecodeError:
            print(f"{results_fname} failed to parse, redoing...")

    # Read solution and test files from config
    fnames = []
    config_file = testdir / ".meta/config.json"
    if not config_file.exists():
        raise ValueError(f"No config file found: {config_file}")

    with open(config_file) as f:
        config = json.loads(f.read())

    # Get file sets from config
    test_files = config.get("files", {}).get("test", [])
    example_files = config.get("files", {}).get("example", [])
    solution_files = set(config.get("files", {}).get("solution", []))

    # Forcibly ignore certain files not covered by test_files and example_files
    ignore_files = set(
        [
            "CMakeLists.txt",
            "Cargo.toml",
        ]
    )

    # Add all files under .meta and .docs directories
    ignore_files.update(str(p.relative_to(testdir)) for p in testdir.glob(".meta/**/*"))
    ignore_files.update(str(p.relative_to(testdir)) for p in testdir.glob(".docs/**/*"))

    # Also ignore test & example files
    ignore_files.update(test_files)
    ignore_files.update(example_files)

    # Remove any ignore files from the solution set that LLM will edit
    solution_files.discard(ignore_files)

    # Copy all solution files
    for file_path in solution_files:
        src = testdir / Path(file_path)
        if src.exists():
            fnames.append(src)
            # restore the original file, in case we interrupted a prev run
            # Find the original file in the language-specific practice dir
            lang_part = str(testdir).split("/exercises/practice/")[0]
            original_fname = (
                original_dname
                / Path(lang_part).name
                / "exercises"
                / "practice"
                / testdir.name
                / file_path
            )
            if original_fname.exists():
                os.makedirs(src.parent, exist_ok=True)
                shutil.copy(original_fname, src)
        else:
            print(f"Warning: Solution file not found: {src}")

    # Copy all test files
    for file_path in test_files:
        src = testdir / Path(file_path)
        if src.exists():
            original_fname = original_dname / testdir.name / file_path
            if original_fname.exists():
                os.makedirs(src.parent, exist_ok=True)
                shutil.copy(original_fname, src)
        else:
            print(f"Warning: Test file not found: {src}")

    file_list = " ".join(fname.name for fname in fnames)

    instructions = ""

    introduction = testdir / ".docs/introduction.md"
    if introduction.exists():
        instructions += introduction.read_text()
    instructions += (testdir / ".docs/instructions.md").read_text()
    instructions_append = testdir / ".docs/instructions.append.md"
    if instructions_append.exists():
        instructions += instructions_append.read_text()

    instructions += prompts.instructions_addendum.format(file_list=file_list)

    io = InputOutput(
        pretty=True,
        yes=True,
        chat_history_file=history_fname,
    )

    # weak_model_name = model_name
    weak_model_name = None

    main_model = models.Model(
        model_name,
        weak_model=weak_model_name,
        editor_model=editor_model,
        editor_edit_format=editor_edit_format,
    )

    if num_ctx:
        if not main_model.extra_params:
            main_model.extra_params = {}
        main_model.extra_params["num_ctx"] = num_ctx
    edit_format = edit_format or main_model.edit_format

    dump(main_model)
    dump(edit_format)
    show_fnames = ",".join(map(str, fnames))
    print("fnames:", show_fnames)

    coder_kwargs = dict(
        main_model=main_model,
        edit_format=edit_format,
        io=io,
        fnames=fnames,
        use_git=False,
        stream=False,
        verbose=verbose,
        # auto_lint=False,  # disabled for code-in-json experiments
        cache_prompts=True,
        suggest_shell_commands=False,
        ignore_mentions=ignore_files,
    )
<<<<<<< HEAD

    # Add architect_models if moa parameter provided
    if moa:
        # moa is already a list of models
        architect_models = [models.Model(m) for m in moa]
        coder_kwargs["architect_models"] = architect_models

    coder = Coder.create(**coder_kwargs)
=======
    dump(coder.ignore_mentions)

>>>>>>> fbc3f0ce
    coder.max_apply_update_errors = max_apply_update_errors
    coder.show_announcements()

    timeouts = 0

    syntax_errors = 0
    indentation_errors = 0
    lazy_comments = 0

    dur = 0
    test_outcomes = []
    for i in range(tries):
        start = time.time()
        if no_aider:
            pass
        elif replay:
            response = get_replayed_content(replay, testdir)
            coder.partial_response_content = response

            show = response.splitlines(keepends=True)
            show = [">> " + line for line in show]
            io.append_chat_history("".join(show))

            coder.apply_updates()
        else:
            response = coder.run(with_message=instructions, preproc=False)
        dur += time.time() - start

        if not no_aider:
            pat = r"^[+]? *[#].* [.][.][.] "
            # Count the number of lines that match pat in response
            dump(response)
            lazy_comments += len(re.findall(pat, response, re.MULTILINE))
            dump(lazy_comments)

        if coder.last_keyboard_interrupt:
            raise KeyboardInterrupt

        if no_unit_tests:
            break

        try:
            errors = run_unit_tests(original_dname, testdir, history_fname, test_files)
        except subprocess.TimeoutExpired:
            # try:
            #    errors = run_unit_tests(original_dname, testdir, history_fname, test_files)
            # except subprocess.TimeoutExpired:
            errors = "Tests timed out!"
            timeouts += 1

        if errors:
            test_outcomes.append(False)
        else:
            test_outcomes.append(True)
            break

        if replay:
            io.append_chat_history(errors)

        errors = errors.splitlines()

        syntax_errors += sum(1 for line in errors if line.startswith("SyntaxError"))
        indentation_errors += sum(1 for line in errors if line.startswith("IndentationError"))

        print(errors[-1])
        errors = "\n".join(errors)
        instructions = errors
        instructions += prompts.test_failures.format(file_list=file_list)

    # For MOA Benchmark, add the MOA models to the model name 
    model_name = main_model.name
    if moa:
        model_name = f"{model_name}, {', '.join(moa)}"
    
    results = dict(
        testdir=str(testdir),
        testcase=testdir.name,
        model=model_name,
        edit_format=edit_format,
        tests_outcomes=test_outcomes,
        cost=coder.total_cost,
        duration=dur,
        test_timeouts=timeouts,
        commit_hash=commit_hash,
        num_error_outputs=io.num_error_outputs,
        num_user_asks=io.num_user_asks,
        num_exhausted_context_windows=coder.num_exhausted_context_windows,
        num_malformed_responses=coder.num_malformed_responses,
        syntax_errors=syntax_errors,
        indentation_errors=indentation_errors,
        lazy_comments=lazy_comments,  # Add the count of pattern matches to the results
        chat_hashes=list(
            zip(
                coder.chat_completion_call_hashes,
                coder.chat_completion_response_hashes,
            )
        ),
    )

    if edit_format == "architect":
        results["editor_model"] = main_model.editor_model.name if main_model.editor_model else None
        results["editor_edit_format"] = main_model.editor_edit_format
    dump(results)

    results_fname.write_text(json.dumps(results, indent=4))

    return results


def run_unit_tests(original_dname, testdir, history_fname, test_files):
    timeout = 60 * 3

    # Remove @Disabled annotations from Java test files
    for file_path in test_files:
        if file_path.endswith(".java"):
            test_file = testdir / file_path
            if test_file.exists():
                content = test_file.read_text()
                content = re.sub(r"@Disabled\([^)]*\)\s*\n", "", content)
                test_file.write_text(content)

    # Map of file extensions to test commands
    TEST_COMMANDS = {
        ".py": ["pytest"],
        ".rs": ["cargo", "test", "--", "--include-ignored"],
        ".go": ["go", "test", "./..."],
        ".js": ["/aider/benchmark/npm-test.sh"],
        ".cpp": ["/aider/benchmark/cpp-test.sh"],
        ".java": ["./gradlew", "test"],
    }

    # Get unique file extensions from test files
    extensions = {Path(f).suffix for f in test_files}

    # Find matching test command
    command = None
    for ext in extensions:
        if ext in TEST_COMMANDS:
            command = TEST_COMMANDS[ext]
            break

    if not command:
        raise ValueError(f"No test command found for files with extensions: {extensions}")

    # Copy test files from original directory
    for file_path in test_files:
        src = original_dname / testdir.name / file_path
        dst = testdir / file_path
        if src.exists():
            os.makedirs(dst.parent, exist_ok=True)
            shutil.copy(src, dst)

    print(" ".join(command))

    result = subprocess.run(
        command,
        stdout=subprocess.PIPE,
        stderr=subprocess.STDOUT,
        text=True,
        timeout=timeout,
        cwd=testdir,
    )

    success = result.returncode == 0
    res = result.stdout
    res = cleanup_test_output(res, testdir)
    dump(res)

    with history_fname.open("a") as fh:
        fh.write(f"```\n{res}\n```")

    if not success:
        print(f"Tests failed: {testdir}")
        return res


def cleanup_test_output(output, testdir):
    # remove timing info, to avoid randomizing the response to GPT
    res = re.sub(r"\bin \d+\.\d+s\b", "", output)
    res = res.replace(str(testdir), str(testdir.name))
    return res


if __name__ == "__main__":
    app()<|MERGE_RESOLUTION|>--- conflicted
+++ resolved
@@ -166,11 +166,16 @@
         0, "--sleep", help="Sleep seconds between tests when single threaded"
     ),
     languages: str = typer.Option(
-        None, "--languages", "-l", help="Only run tests for specific languages (comma separated)"
+        None,
+        "--languages",
+        "-l",
+        help="Only run tests for specific languages (comma separated)",
     ),
     edit_format: str = typer.Option(None, "--edit-format", "-e", help="Edit format"),
     editor_model: str = typer.Option(None, "--editor-model", help="Editor model name"),
-    editor_edit_format: str = typer.Option(None, "--editor-edit-format", help="Editor edit format"),
+    editor_edit_format: str = typer.Option(
+        None, "--editor-edit-format", help="Editor edit format"
+    ),
     replay: str = typer.Option(
         None,
         "--replay",
@@ -182,28 +187,51 @@
         help="Maximum number of apply update errors before stopping the test",
     ),
     keywords: str = typer.Option(
-        None, "--keywords", "-k", help="Only run tests that contain keywords (comma sep)"
+        None,
+        "--keywords",
+        "-k",
+        help="Only run tests that contain keywords (comma sep)",
     ),
     clean: bool = typer.Option(
-        False, "--clean", "-c", help="Discard the existing testdir and make a clean copy"
-    ),
-    cont: bool = typer.Option(False, "--cont", help="Continue the (single) matching testdir"),
-    make_new: bool = typer.Option(False, "--new", "-n", help="Make a new dated testdir"),
-    no_unit_tests: bool = typer.Option(False, "--no-unit-tests", help="Do not run unit tests"),
+        False,
+        "--clean",
+        "-c",
+        help="Discard the existing testdir and make a clean copy",
+    ),
+    cont: bool = typer.Option(
+        False, "--cont", help="Continue the (single) matching testdir"
+    ),
+    make_new: bool = typer.Option(
+        False, "--new", "-n", help="Make a new dated testdir"
+    ),
+    no_unit_tests: bool = typer.Option(
+        False, "--no-unit-tests", help="Do not run unit tests"
+    ),
     no_aider: bool = typer.Option(False, "--no-aider", help="Do not run aider"),
     verbose: bool = typer.Option(False, "--verbose", "-v", help="Verbose output"),
     stats_only: bool = typer.Option(
-        False, "--stats", "-s", help="Do not run tests, just collect stats on completed tests"
+        False,
+        "--stats",
+        "-s",
+        help="Do not run tests, just collect stats on completed tests",
     ),
     stats_languages: str = typer.Option(
         None,
         "--stats-languages",
         help="Only include stats for specific languages (comma separated)",
     ),
-    diffs_only: bool = typer.Option(False, "--diffs", help="Just diff the provided stats dirs"),
-    tries: int = typer.Option(2, "--tries", "-r", help="Number of tries for running tests"),
-    threads: int = typer.Option(1, "--threads", "-t", help="Number of threads to run in parallel"),
-    num_tests: int = typer.Option(-1, "--num-tests", "-n", help="Number of tests to run"),
+    diffs_only: bool = typer.Option(
+        False, "--diffs", help="Just diff the provided stats dirs"
+    ),
+    tries: int = typer.Option(
+        2, "--tries", "-r", help="Number of tries for running tests"
+    ),
+    threads: int = typer.Option(
+        1, "--threads", "-t", help="Number of threads to run in parallel"
+    ),
+    num_tests: int = typer.Option(
+        -1, "--num-tests", "-n", help="Number of tests to run"
+    ),
     num_ctx: Optional[int] = typer.Option(
         None, "--num-ctx", help="Override model context window size"
     ),
@@ -248,7 +276,9 @@
     dirname = updated_dirnames[0]
 
     if "AIDER_DOCKER" not in os.environ:
-        print("Warning: benchmarking runs unvetted code from GPT, run in a docker container")
+        print(
+            "Warning: benchmarking runs unvetted code from GPT, run in a docker container"
+        )
         return
 
     assert BENCHMARK_DNAME.exists() and BENCHMARK_DNAME.is_dir(), BENCHMARK_DNAME
@@ -292,7 +322,10 @@
         dir_files = set(fn.name for fn in dirname.glob("*"))
         original_files = set(fn.name for fn in original_dname.glob("*"))
         if dir_files != original_files:
-            print("ERROR: will not delete dir that does not look like original tests", dirname)
+            print(
+                "ERROR: will not delete dir that does not look like original tests",
+                dirname,
+            )
             return
 
         dest = dirname.parent / "OLD" / dirname.name
@@ -320,7 +353,9 @@
 
     if keywords:
         keywords = keywords.split(",")
-        test_dnames = [dn for dn in test_dnames for keyword in keywords if keyword in dn]
+        test_dnames = [
+            dn for dn in test_dnames for keyword in keywords if keyword in dn
+        ]
 
     random.shuffle(test_dnames)
     if num_tests > 0:
@@ -431,7 +466,9 @@
 
     if stats_languages:
         languages = [lang.strip().lower() for lang in stats_languages.split(",")]
-        glob_patterns = [f"{lang}/exercises/practice/*/.aider.results.json" for lang in languages]
+        glob_patterns = [
+            f"{lang}/exercises/practice/*/.aider.results.json" for lang in languages
+        ]
     else:
         glob_patterns = ["*/exercises/practice/*/.aider.results.json"]
 
@@ -453,7 +490,9 @@
     res.total_tests = len(list(Path(dirname).glob("*/exercises/practice/*")))
 
     try:
-        tries = max(len(results.get("tests_outcomes", [])) for results in all_results if results)
+        tries = max(
+            len(results.get("tests_outcomes", [])) for results in all_results if results
+        )
     except ValueError:
         tries = 0
 
@@ -502,7 +541,9 @@
         res.syntax_errors += results.get("syntax_errors", 0)
         res.indentation_errors += results.get("indentation_errors", 0)
 
-        for key in "model edit_format commit_hash editor_model editor_edit_format".split():
+        for (
+            key
+        ) in "model edit_format commit_hash editor_model editor_edit_format".split():
             val = results.get(key)
             if val:
                 variants[key].add(val)
@@ -623,7 +664,11 @@
     return res
 
     res = res.splitlines(keepends=True)
-    res = [line for line in res if not line.startswith("> ") and not line.startswith("#### ")]
+    res = [
+        line
+        for line in res
+        if not line.startswith("> ") and not line.startswith("#### ")
+    ]
     return "".join(res)
 
 
@@ -798,7 +843,6 @@
         suggest_shell_commands=False,
         ignore_mentions=ignore_files,
     )
-<<<<<<< HEAD
 
     # Add architect_models if moa parameter provided
     if moa:
@@ -807,10 +851,8 @@
         coder_kwargs["architect_models"] = architect_models
 
     coder = Coder.create(**coder_kwargs)
-=======
     dump(coder.ignore_mentions)
 
->>>>>>> fbc3f0ce
     coder.max_apply_update_errors = max_apply_update_errors
     coder.show_announcements()
 
@@ -873,18 +915,20 @@
         errors = errors.splitlines()
 
         syntax_errors += sum(1 for line in errors if line.startswith("SyntaxError"))
-        indentation_errors += sum(1 for line in errors if line.startswith("IndentationError"))
+        indentation_errors += sum(
+            1 for line in errors if line.startswith("IndentationError")
+        )
 
         print(errors[-1])
         errors = "\n".join(errors)
         instructions = errors
         instructions += prompts.test_failures.format(file_list=file_list)
 
-    # For MOA Benchmark, add the MOA models to the model name 
+    # For MOA Benchmark, add the MOA models to the model name
     model_name = main_model.name
     if moa:
         model_name = f"{model_name}, {', '.join(moa)}"
-    
+
     results = dict(
         testdir=str(testdir),
         testcase=testdir.name,
@@ -911,7 +955,9 @@
     )
 
     if edit_format == "architect":
-        results["editor_model"] = main_model.editor_model.name if main_model.editor_model else None
+        results["editor_model"] = (
+            main_model.editor_model.name if main_model.editor_model else None
+        )
         results["editor_edit_format"] = main_model.editor_edit_format
     dump(results)
 
@@ -953,7 +999,9 @@
             break
 
     if not command:
-        raise ValueError(f"No test command found for files with extensions: {extensions}")
+        raise ValueError(
+            f"No test command found for files with extensions: {extensions}"
+        )
 
     # Copy test files from original directory
     for file_path in test_files:
