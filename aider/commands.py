--- conflicted
+++ resolved
@@ -1014,16 +1014,11 @@
                 dict(role="assistant", content="Ok."),
             ]
 
-<<<<<<< HEAD
-            if add and exit_status != 0:
-                self.io.placeholder = self.args.placeholder_fix
-=======
             if add_on_nonzero_exit and exit_status != 0:
                 # Return the formatted output message for test failures
                 return msg
             elif add and exit_status != 0:
-                self.io.placeholder = "What's wrong? Fix"
->>>>>>> d9ddf93f
+                self.io.placeholder = self.args.placeholder_fix
 
         # Return None if output wasn't added or command succeeded
         return None
