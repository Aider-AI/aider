- dirname: 2025-02-25-20-23-07--gemini-pro
  test_cases: 225
  model: Gemini 2.0 Pro exp-02-05
  edit_format: whole
  commit_hash: 2fccd47
  pass_rate_1: 20.4
  pass_rate_2: 35.6
  pass_num_1: 46
  pass_num_2: 80
  percent_cases_well_formed: 100.0
  error_outputs: 430
  num_malformed_responses: 0
  num_with_malformed_responses: 0
  user_asks: 13
  lazy_comments: 0
  syntax_errors: 0
  indentation_errors: 0
  exhausted_context_windows: 0
  test_timeouts: 5
  total_tests: 225
  command: aider --model gemini/gemini-2.0-pro-exp-02-05
  date: 2025-02-25
  versions: 0.75.2.dev
  seconds_per_case: 34.8
  total_cost: 0.0000

- dirname: 2024-12-21-18-41-18--polyglot-gpt-4o-mini
  test_cases: 225
  model: gpt-4o-mini-2024-07-18
  edit_format: whole
  commit_hash: a755079-dirty
  pass_rate_1: 0.9
  pass_rate_2: 3.6
  pass_num_1: 2
  pass_num_2: 8
  percent_cases_well_formed: 100.0
  error_outputs: 0
  num_malformed_responses: 0
  num_with_malformed_responses: 0
  user_asks: 36
  lazy_comments: 0
  syntax_errors: 0
  indentation_errors: 0
  exhausted_context_windows: 0
  test_timeouts: 3
  total_tests: 225
  command: aider --model gpt-4o-mini-2024-07-18
  date: 2024-12-21
  versions: 0.69.2.dev
  seconds_per_case: 17.3
  total_cost: 0.3236

- dirname: 2025-01-17-19-44-33--sonnet-baseline-jan-17
  test_cases: 225
  model: claude-3-5-sonnet-20241022
  edit_format: diff
  commit_hash: 6451d59
  pass_rate_1: 22.2
  pass_rate_2: 51.6
  pass_num_1: 50
  pass_num_2: 116
  percent_cases_well_formed: 99.6
  error_outputs: 2
  num_malformed_responses: 1
  num_with_malformed_responses: 1
  user_asks: 11
  lazy_comments: 0
  syntax_errors: 0
  indentation_errors: 0
  exhausted_context_windows: 1
  test_timeouts: 8
  total_tests: 225
  command: aider --model claude-3-5-sonnet-20241022
  date: 2025-01-17
  versions: 0.71.2.dev
  seconds_per_case: 21.4
  total_cost: 14.4063

- dirname: 2024-12-30-20-57-12--gpt-4o-2024-11-20-ex-as-sys
  test_cases: 225
  model: gpt-4o-2024-11-20
  edit_format: diff
  commit_hash: 09ee197-dirty
  pass_rate_1: 4.9
  pass_rate_2: 18.2
  pass_num_1: 11
  pass_num_2: 41
  percent_cases_well_formed: 95.1
  error_outputs: 12
  num_malformed_responses: 12
  num_with_malformed_responses: 11
  user_asks: 53
  lazy_comments: 0
  syntax_errors: 0
  indentation_errors: 0
  exhausted_context_windows: 0
  test_timeouts: 12
  total_tests: 225
  command: aider --model gpt-4o-2024-11-20
  date: 2024-12-30
  versions: 0.70.1.dev
  seconds_per_case: 12.1
  total_cost: 6.7351

- dirname: 2024-12-30-20-44-54--gpt4o-ex-as-sys-clean-prompt
  test_cases: 225
  model: gpt-4o-2024-08-06
  edit_format: diff
  commit_hash: 09ee197-dirty
  pass_rate_1: 4.9
  pass_rate_2: 23.1
  pass_num_1: 11
  pass_num_2: 52
  percent_cases_well_formed: 94.2
  error_outputs: 21
  num_malformed_responses: 21
  num_with_malformed_responses: 13
  user_asks: 65
  lazy_comments: 0
  syntax_errors: 0
  indentation_errors: 0
  exhausted_context_windows: 0
  test_timeouts: 3
  total_tests: 225
  command: aider --model gpt-4o-2024-08-06
  date: 2024-12-30
  versions: 0.70.1.dev
  seconds_per_case: 16.0
  total_cost: 7.0286

- dirname: 2024-12-21-19-23-03--polyglot-o1-hard-diff
  test_cases: 224
  model: o1-2024-12-17 (high)
  edit_format: diff
  commit_hash: a755079-dirty
  pass_rate_1: 23.7
  pass_rate_2: 61.7
  pass_num_1: 53
  pass_num_2: 139
  percent_cases_well_formed: 91.5
  error_outputs: 25
  num_malformed_responses: 24
  num_with_malformed_responses: 19
  user_asks: 16
  lazy_comments: 0
  syntax_errors: 0
  indentation_errors: 0
  exhausted_context_windows: 0
  test_timeouts: 2
  total_tests: 225
  command: aider --model openrouter/openai/o1
  date: 2024-12-21
  versions: 0.69.2.dev
  seconds_per_case: 133.2
  total_cost: 186.4958

- dirname: 2024-12-21-20-56-21--polyglot-deepseek-diff
  test_cases: 225
  model: DeepSeek Chat V2.5
  edit_format: diff
  commit_hash: a755079-dirty
  pass_rate_1: 5.3
  pass_rate_2: 17.8
  pass_num_1: 12
  pass_num_2: 40
  percent_cases_well_formed: 92.9
  error_outputs: 42
  num_malformed_responses: 37
  num_with_malformed_responses: 16
  user_asks: 23
  lazy_comments: 0
  syntax_errors: 0
  indentation_errors: 0
  exhausted_context_windows: 5
  test_timeouts: 5
  total_tests: 225
  command: aider --model deepseek/deepseek-chat
  date: 2024-12-21
  versions: 0.69.2.dev
  seconds_per_case: 184.0
  total_cost: 0.5101

- dirname: 2024-12-21-21-46-27--polyglot-haiku-diff
  test_cases: 225
  model: claude-3-5-haiku-20241022
  edit_format: diff
  commit_hash: a755079-dirty
  pass_rate_1: 7.1
  pass_rate_2: 28.0
  pass_num_1: 16
  pass_num_2: 63
  percent_cases_well_formed: 91.1
  error_outputs: 31
  num_malformed_responses: 30
  num_with_malformed_responses: 20
  user_asks: 13
  lazy_comments: 0
  syntax_errors: 0
  indentation_errors: 0
  exhausted_context_windows: 1
  test_timeouts: 9
  total_tests: 225
  command: aider --model claude-3-5-haiku-20241022
  date: 2024-12-21
  versions: 0.69.2.dev
  seconds_per_case: 31.8
  total_cost: 6.0583

- dirname: 2024-12-22-13-22-32--polyglot-qwen-diff
  test_cases: 225
  model: Qwen2.5-Coder-32B-Instruct
  edit_format: diff
  commit_hash: 6d7e8be-dirty
  pass_rate_1: 4.4
  pass_rate_2: 8.0
  pass_num_1: 10
  pass_num_2: 18
  percent_cases_well_formed: 71.6
  error_outputs: 158
  num_malformed_responses: 148
  num_with_malformed_responses: 64
  user_asks: 132
  lazy_comments: 0
  syntax_errors: 0
  indentation_errors: 0
  exhausted_context_windows: 1
  test_timeouts: 2
  total_tests: 225
  command: "aider --model openai/Qwen/Qwen2.5-Coder-32B-Instruct # via hyperbolic"
  date: 2024-12-22
  versions: 0.69.2.dev
  seconds_per_case: 84.4
  total_cost: 0.0000

- dirname: 2024-12-22-21-26-35--polyglot-o1mini-whole
  test_cases: 225
  model: o1-mini-2024-09-12
  edit_format: whole
  commit_hash: 37df899
  pass_rate_1: 5.8
  pass_rate_2: 32.9
  pass_num_1: 13
  pass_num_2: 74
  percent_cases_well_formed: 96.9
  error_outputs: 8
  num_malformed_responses: 8
  num_with_malformed_responses: 7
  user_asks: 27
  lazy_comments: 0
  syntax_errors: 0
  indentation_errors: 0
  exhausted_context_windows: 0
  test_timeouts: 3
  total_tests: 225
  command: aider --model o1-mini
  date: 2024-12-22
  versions: 0.69.2.dev
  seconds_per_case: 34.7
  total_cost: 18.5770

- dirname: 2024-12-22-18-43-25--gemini-exp-1206-polyglot-whole-2
  test_cases: 225
  model: gemini-exp-1206
  edit_format: whole
  commit_hash: b1bc2f8
  pass_rate_1: 19.6
  pass_rate_2: 38.2
  pass_num_1: 44
  pass_num_2: 86
  percent_cases_well_formed: 98.2
  error_outputs: 8
  num_malformed_responses: 8
  num_with_malformed_responses: 4
  user_asks: 32
  lazy_comments: 0
  syntax_errors: 0
  indentation_errors: 0
  exhausted_context_windows: 0
  test_timeouts: 9
  total_tests: 225
  command: aider --model gemini/gemini-exp-1206
  date: 2024-12-22
  versions: 0.69.2.dev
  seconds_per_case: 45.5
  total_cost: 0.0000

- dirname: 2024-12-22-20-08-13--gemini-2.0-flash-exp-polyglot-whole
  test_cases: 225
  model: gemini-2.0-flash-exp
  edit_format: whole
  commit_hash: b1bc2f8
  pass_rate_1: 11.6
  pass_rate_2: 22.2
  pass_num_1: 26
  pass_num_2: 50
  percent_cases_well_formed: 100.0
  error_outputs: 1
  num_malformed_responses: 0
  num_with_malformed_responses: 0
  user_asks: 9
  lazy_comments: 0
  syntax_errors: 0
  indentation_errors: 0
  exhausted_context_windows: 1
  test_timeouts: 8
  total_tests: 225
  command: aider --model gemini/gemini-2.0-flash-exp
  date: 2024-12-22
  versions: 0.69.2.dev
  seconds_per_case: 12.2
  total_cost: 0.0000

- dirname: 2024-12-23-01-11-56--yi-test
  test_cases: 225
  model: yi-lightning
  edit_format: whole
  commit_hash: 2b1625e
  pass_rate_1: 5.8
  pass_rate_2: 12.9
  pass_num_1: 13
  pass_num_2: 29
  percent_cases_well_formed: 92.9
  error_outputs: 87
  num_malformed_responses: 72
  num_with_malformed_responses: 16
  user_asks: 107
  lazy_comments: 0
  syntax_errors: 0
  indentation_errors: 0
  exhausted_context_windows: 1
  test_timeouts: 6
  total_tests: 225
  command: aider --model openai/yi-lightning
  date: 2024-12-23
  versions: 0.69.2.dev
  seconds_per_case: 146.7
  total_cost: 0.0000

- dirname: 2024-12-25-13-31-51--deepseekv3preview-diff2
  test_cases: 225
  model: DeepSeek Chat V3 (prev)
  edit_format: diff
  commit_hash: 0a23c4a-dirty
  pass_rate_1: 22.7
  pass_rate_2: 48.4
  pass_num_1: 51
  pass_num_2: 109
  percent_cases_well_formed: 98.7
  error_outputs: 7
  num_malformed_responses: 7
  num_with_malformed_responses: 3
  user_asks: 19
  lazy_comments: 0
  syntax_errors: 0
  indentation_errors: 0
  exhausted_context_windows: 0
  test_timeouts: 8
  total_tests: 225
  command: aider --model deepseek/deepseek-chat
  date: 2024-12-25
  versions: 0.69.2.dev
  seconds_per_case: 34.8
  total_cost: 0.3369

- dirname: 2024-12-26-00-55-20--Qwen2.5-Coder-32B-Instruct
  test_cases: 225
  model: Qwen2.5-Coder-32B-Instruct
  edit_format: whole
  commit_hash: b51768b0
  pass_rate_1: 4.9
  pass_rate_2: 16.4
  pass_num_1: 11
  pass_num_2: 37
  percent_cases_well_formed: 99.6
  error_outputs: 1
  num_malformed_responses: 1
  num_with_malformed_responses: 1
  user_asks: 33
  lazy_comments: 0
  syntax_errors: 0
  indentation_errors: 0
  exhausted_context_windows: 0
  test_timeouts: 6
  total_tests: 225
  command: aider --model openai/Qwen2.5-Coder-32B-Instruct
  date: 2024-12-26
  versions: 0.69.2.dev
  seconds_per_case: 42.0
  total_cost: 0.0000

- dirname: 2025-01-13-18-17-25--codestral-whole2
  test_cases: 225
  model: Codestral 25.01
  edit_format: whole
  commit_hash: 0cba898-dirty
  pass_rate_1: 4.0
  pass_rate_2: 11.1
  pass_num_1: 9
  pass_num_2: 25
  percent_cases_well_formed: 100.0
  error_outputs: 0
  num_malformed_responses: 0
  num_with_malformed_responses: 0
  user_asks: 47
  lazy_comments: 0
  syntax_errors: 0
  indentation_errors: 0
  exhausted_context_windows: 0
  test_timeouts: 4
  total_tests: 225
  command: aider --model mistral/codestral-latest
  date: 2025-01-13
  versions: 0.71.2.dev
  seconds_per_case: 9.3
  total_cost: 1.9834

- dirname: 2025-01-20-19-11-38--ds-turns-upd-cur-msgs-fix-with-summarizer
  test_cases: 225
  model: DeepSeek R1
  edit_format: diff
  commit_hash: 5650697-dirty
  pass_rate_1: 26.7
  pass_rate_2: 56.9
  pass_num_1: 60
  pass_num_2: 128
  percent_cases_well_formed: 96.9
  error_outputs: 8
  num_malformed_responses: 7
  num_with_malformed_responses: 7
  user_asks: 15
  lazy_comments: 0
  syntax_errors: 0
  indentation_errors: 0
  exhausted_context_windows: 1
  test_timeouts: 5
  total_tests: 225
  command: aider --model deepseek/deepseek-reasoner
  date: 2025-01-20
  versions: 0.71.2.dev
  seconds_per_case: 113.7
  total_cost: 5.4193

- dirname: 2025-01-23-19-14-48--r1-architect-sonnet
  test_cases: 225
  model: DeepSeek R1 + claude-3-5-sonnet-20241022
  edit_format: architect
  commit_hash: 05a77c7
  editor_model: claude-3-5-sonnet-20241022
  editor_edit_format: editor-diff
  pass_rate_1: 27.1
  pass_rate_2: 64.0
  pass_num_1: 61
  pass_num_2: 144
  percent_cases_well_formed: 100.0
  error_outputs: 2
  num_malformed_responses: 0
  num_with_malformed_responses: 0
  user_asks: 392
  lazy_comments: 6
  syntax_errors: 0
  indentation_errors: 0
  exhausted_context_windows: 0
  test_timeouts: 5
  total_tests: 225
  command: aider --architect --model r1 --editor-model sonnet
  date: 2025-01-23
  versions: 0.72.3.dev
  seconds_per_case: 251.6
  total_cost: 13.2933

- dirname: 2025-01-28-16-00-03--qwen-max-2025-01-25-polyglot-diff
  test_cases: 225
  model: qwen-max-2025-01-25
  edit_format: diff
  commit_hash: ae7d459
  pass_rate_1: 9.3
  pass_rate_2: 21.8
  pass_num_1: 21
  pass_num_2: 49
  percent_cases_well_formed: 90.2
  error_outputs: 46
  num_malformed_responses: 44
  num_with_malformed_responses: 22
  user_asks: 23
  lazy_comments: 0
  syntax_errors: 0
  indentation_errors: 0
  exhausted_context_windows: 0
  test_timeouts: 9
  total_tests: 225
  command: OPENAI_API_BASE=https://dashscope-intl.aliyuncs.com/compatible-mode/v1 aider --model openai/qwen-max-2025-01-25
  date: 2025-01-28
  versions: 0.72.4.dev
  seconds_per_case: 39.5

- dirname: 2025-01-31-20-27-46--o3-mini-diff2
  test_cases: 225
  model: o3-mini (medium)
  edit_format: diff
  commit_hash: 2fb517b-dirty
  pass_rate_1: 19.1
  pass_rate_2: 53.8
  pass_num_1: 43
  pass_num_2: 121
  percent_cases_well_formed: 95.1
  error_outputs: 28
  num_malformed_responses: 28
  num_with_malformed_responses: 11
  user_asks: 17
  lazy_comments: 0
  syntax_errors: 0
  indentation_errors: 0
  exhausted_context_windows: 0
  test_timeouts: 2
  total_tests: 225
  command: aider --model o3-mini
  date: 2025-01-31
  versions: 0.72.4.dev
  seconds_per_case: 47.2
  total_cost: 8.8599

- dirname: 2025-01-31-20-42-47--o3-mini-diff-high
  test_cases: 224
  model: o3-mini (high)
  edit_format: diff
  commit_hash: b0d58d1-dirty
  pass_rate_1: 21.0
  pass_rate_2: 60.4
  pass_num_1: 47
  pass_num_2: 136
  percent_cases_well_formed: 93.3
  error_outputs: 26
  num_malformed_responses: 24
  num_with_malformed_responses: 15
  user_asks: 19
  lazy_comments: 0
  syntax_errors: 0
  indentation_errors: 0
  exhausted_context_windows: 1
  test_timeouts: 7
  total_tests: 225
  command: aider --model o3-mini --reasoning-effort high
  date: 2025-01-31
  versions: 0.72.4.dev
  seconds_per_case: 124.6
  total_cost: 18.1584

- dirname: 2025-01-21-22-51-49--gemini-2.0-flash-thinking-exp-01-21-polyglot-diff
  test_cases: 225
  model: gemini-2.0-flash-thinking-exp-01-21
  edit_format: diff
  commit_hash: 843720a
  pass_rate_1: 5.8
  pass_rate_2: 18.2
  pass_num_1: 13
  pass_num_2: 41
  percent_cases_well_formed: 77.8
  error_outputs: 182
  num_malformed_responses: 180
  num_with_malformed_responses: 50
  user_asks: 26
  lazy_comments: 0
  syntax_errors: 0
  indentation_errors: 0
  exhausted_context_windows: 2
  test_timeouts: 7
  total_tests: 225
  command: aider --model gemini/gemini-2.0-flash-thinking-exp-01-21
  date: 2025-01-21
  versions: 0.72.2.dev
  seconds_per_case: 24.2
  total_cost: 0.0000

- dirname: 2025-02-15-19-51-22--chatgpt4o-feb15-diff
  test_cases: 223
  model: chatgpt-4o-latest (2025-02-15)
  edit_format: diff
  commit_hash: 108ce18-dirty
  pass_rate_1: 9.0
  pass_rate_2: 27.1
  pass_num_1: 20
  pass_num_2: 61
  percent_cases_well_formed: 93.3
  error_outputs: 66
  num_malformed_responses: 21
  num_with_malformed_responses: 15
  user_asks: 57
  lazy_comments: 0
  syntax_errors: 0
  indentation_errors: 0
  exhausted_context_windows: 0
  test_timeouts: 2
  total_tests: 225
  command: aider --model chatgpt-4o-latest
  date: 2025-02-15
  versions: 0.74.3.dev
  seconds_per_case: 12.4
  total_cost: 14.3703

- dirname: 2025-02-24-19-54-07--sonnet37-diff
  test_cases: 225
  model: claude-3-7-sonnet-20250219 (no thinking)
  edit_format: diff
  commit_hash: 75e9ee6
  pass_rate_1: 24.4
  pass_rate_2: 60.4
  pass_num_1: 55
  pass_num_2: 136
  percent_cases_well_formed: 93.3
  error_outputs: 16
  num_malformed_responses: 16
  num_with_malformed_responses: 15
  user_asks: 12
  lazy_comments: 0
  syntax_errors: 0
  indentation_errors: 0
  exhausted_context_windows: 0
  test_timeouts: 0
  total_tests: 225
  command: aider --model sonnet
  date: 2025-02-24
  versions: 0.74.4.dev
  seconds_per_case: 28.3
  total_cost: 17.7191

- dirname: 2025-02-24-21-47-23--sonnet37-diff-think-32k-64k
  test_cases: 225
  model: claude-3-7-sonnet-20250219 (32k thinking tokens)
  edit_format: diff
  commit_hash: 60d11a6, 93edbda
  pass_rate_1: 29.3
  pass_rate_2: 64.9
  pass_num_1: 66
  pass_num_2: 146
  percent_cases_well_formed: 97.8
  error_outputs: 66
  num_malformed_responses: 5
  num_with_malformed_responses: 5
  user_asks: 5
  lazy_comments: 0
  syntax_errors: 0
  indentation_errors: 0
  exhausted_context_windows: 0
  test_timeouts: 1
  total_tests: 225
  command: "aider --model anthropic/claude-3-7-sonnet-20250219 --thinking-tokens 32k"
  date: 2025-02-24
  versions: 0.75.1.dev
  seconds_per_case: 105.2
  total_cost: 36.8343

- dirname: 2025-02-27-20-26-15--gpt45-diff3
  test_cases: 224
  model: gpt-4.5-preview
  edit_format: diff
  commit_hash: b462e55-dirty
  pass_rate_1: 22.3
  pass_rate_2: 44.9
  pass_num_1: 50
  pass_num_2: 101
  percent_cases_well_formed: 97.3
  error_outputs: 10
  num_malformed_responses: 8
  num_with_malformed_responses: 6
  user_asks: 15
  lazy_comments: 0
  syntax_errors: 0
  indentation_errors: 0
  exhausted_context_windows: 1
  test_timeouts: 2
  total_tests: 225
  command: aider --model openai/gpt-4.5-preview
  date: 2025-02-27
  versions: 0.75.2.dev
  seconds_per_case: 113.5
  total_cost: 183.1802

- dirname: 2025-03-06-17-40-24--qwq32b-diff-temp-topp-ex-sys-remind-user-for-real
  test_cases: 225
  model: QwQ-32B
  edit_format: diff
  commit_hash: 51d118f-dirty
  pass_rate_1: 8.0
  pass_rate_2: 20.9
  pass_num_1: 18
  pass_num_2: 47
  percent_cases_well_formed: 67.6
  error_outputs: 145
  num_malformed_responses: 143
  num_with_malformed_responses: 73
  user_asks: 17
  lazy_comments: 0
  syntax_errors: 0
  indentation_errors: 0
  exhausted_context_windows: 1
  test_timeouts: 4
  total_tests: 225
  command: aider --model fireworks_ai/accounts/fireworks/models/qwq-32b
  date: 2025-03-06
  versions: 0.75.3.dev
  seconds_per_case: 228.6
  total_cost: 0.0000

- dirname: 2025-03-07-15-11-27--qwq32b-arch-temp-topp-again
  test_cases: 225
  model: QwQ-32B + Qwen 2.5 Coder Instruct
  edit_format: architect
  commit_hash: 52162a5
  editor_model: fireworks_ai/accounts/fireworks/models/qwen2p5-coder-32b-instruct
  editor_edit_format: editor-diff
  pass_rate_1: 9.8
  pass_rate_2: 26.2
  pass_num_1: 22
  pass_num_2: 59
  percent_cases_well_formed: 100.0
  error_outputs: 122
  num_malformed_responses: 0
  num_with_malformed_responses: 0
  user_asks: 489
  lazy_comments: 8
  syntax_errors: 0
  indentation_errors: 0
  exhausted_context_windows: 1
  test_timeouts: 2
  total_tests: 225
  command: aider --model fireworks_ai/accounts/fireworks/models/qwq-32b --architect
  date: 2025-03-07
  versions: 0.75.3.dev
  seconds_per_case: 137.4
  total_cost: 0

- dirname: 2025-03-14-23-40-00--cmda-quality-whole2
  test_cases: 225
  model: command-a-03-2025-quality
  edit_format: whole
  commit_hash: a1aa63f
  pass_rate_1: 2.2
  pass_rate_2: 12.0
  pass_num_1: 5
  pass_num_2: 27
  percent_cases_well_formed: 99.6
  error_outputs: 2
  num_malformed_responses: 1
  num_with_malformed_responses: 1
  user_asks: 215
  lazy_comments: 0
  syntax_errors: 0
  indentation_errors: 0
  exhausted_context_windows: 1
  test_timeouts: 4
  total_tests: 225
  command: OPENAI_API_BASE=https://api.cohere.ai/compatibility/v1 aider --model openai/command-a-03-2025-quality
  date: 2025-03-14
  versions: 0.77.1.dev
  seconds_per_case: 85.1
  total_cost: 0.0000

- dirname: 2025-03-15-01-21-24--gemma3-27b-or
  test_cases: 225
  model: gemma-3-27b-it
  edit_format: whole
  commit_hash: fd21f51-dirty
  pass_rate_1: 1.8
  pass_rate_2: 4.9
  pass_num_1: 4
  pass_num_2: 11
  percent_cases_well_formed: 100.0
  error_outputs: 3
  num_malformed_responses: 0
  num_with_malformed_responses: 0
  user_asks: 181
  lazy_comments: 0
  syntax_errors: 0
  indentation_errors: 0
  exhausted_context_windows: 1
  test_timeouts: 3
  total_tests: 225
  command: aider --model openrouter/google/gemma-3-27b-it
  date: 2025-03-15
  versions: 0.77.1.dev
  seconds_per_case: 79.7
  total_cost: 0.0000

- dirname: 2025-03-24-15-41-33--deepseek-v3-0324-polyglot-diff
  test_cases: 225
  model: DeepSeek V3 (0324)
  edit_format: diff
  commit_hash: 502b863
  pass_rate_1: 28.0
  pass_rate_2: 55.1
  pass_num_1: 63
  pass_num_2: 124
  percent_cases_well_formed: 99.6
  error_outputs: 32
  num_malformed_responses: 1
  num_with_malformed_responses: 1
  user_asks: 96
  lazy_comments: 0
  syntax_errors: 0
  indentation_errors: 0
  exhausted_context_windows: 2
  test_timeouts: 4
  total_tests: 225
  command: aider --model deepseek/deepseek-chat
  date: 2025-03-24
  versions: 0.78.1.dev
  seconds_per_case: 290.0
  total_cost: 1.1164

- dirname: 2025-04-12-04-55-50--gemini-25-pro-diff-fenced
  test_cases: 225
  model: Gemini 2.5 Pro Preview 03-25
  edit_format: diff-fenced
  commit_hash: 0282574
  pass_rate_1: 40.9
  pass_rate_2: 72.9
  pass_num_1: 92
  pass_num_2: 164
  percent_cases_well_formed: 92.4
  error_outputs: 21
  num_malformed_responses: 21
  num_with_malformed_responses: 17
  user_asks: 69
  lazy_comments: 0
  syntax_errors: 0
  indentation_errors: 0
  exhausted_context_windows: 0
  test_timeouts: 2
  total_tests: 225
  command: aider --model gemini/gemini-2.5-pro-preview-03-25
  date: 2025-04-12
  versions: 0.81.3.dev
  seconds_per_case: 45.3
  total_cost: 6.3174

- dirname: 2025-03-29-05-24-55--chatgpt4o-mar28-diff
  test_cases: 225
  model: chatgpt-4o-latest (2025-03-29)
  edit_format: diff
  commit_hash: 0decbad
  pass_rate_1: 16.4
  pass_rate_2: 45.3
  pass_num_1: 37
  pass_num_2: 102
  percent_cases_well_formed: 64.4
  error_outputs: 85
  num_malformed_responses: 85
  num_with_malformed_responses: 80
  user_asks: 174
  lazy_comments: 0
  syntax_errors: 0
  indentation_errors: 0
  exhausted_context_windows: 0
  test_timeouts: 4
  total_tests: 225
  command: aider --model chatgpt-4o-latest
  date: 2025-03-29
  versions: 0.79.3.dev
  seconds_per_case: 10.3
  total_cost: 19.7416

- dirname: 2025-04-04-02-57-25--qalpha-diff-exsys
  test_cases: 225
  model: Quasar Alpha
  edit_format: diff
  commit_hash: 8a34a6c-dirty
  pass_rate_1: 21.8
  pass_rate_2: 54.7
  pass_num_1: 49
  pass_num_2: 123
  percent_cases_well_formed: 98.2
  error_outputs: 4
  num_malformed_responses: 4
  num_with_malformed_responses: 4
  user_asks: 187
  lazy_comments: 0
  syntax_errors: 0
  indentation_errors: 0
  exhausted_context_windows: 0
  test_timeouts: 4
  total_tests: 225
  command: aider --model openrouter/openrouter/quasar-alpha
  date: 2025-04-04
  versions: 0.80.5.dev
  seconds_per_case: 14.8
  total_cost: 0.0000

- dirname: 2025-04-06-08-39-52--llama-4-maverick-17b-128e-instruct-polyglot-whole
  test_cases: 225
  model: Llama 4 Maverick
  edit_format: whole
  commit_hash: 9445a31
  pass_rate_1: 4.4
  pass_rate_2: 15.6
  pass_num_1: 10
  pass_num_2: 35
  percent_cases_well_formed: 99.1
  error_outputs: 12
  num_malformed_responses: 2
  num_with_malformed_responses: 2
  user_asks: 248
  lazy_comments: 0
  syntax_errors: 0
  indentation_errors: 0
  exhausted_context_windows: 0
  test_timeouts: 4
  total_tests: 225
  command: aider --model nvidia_nim/meta/llama-4-maverick-17b-128e-instruct
  date: 2025-04-06
  versions: 0.81.2.dev
  seconds_per_case: 20.5
  total_cost: 0.0000

- dirname: 2025-04-10-04-21-31--grok3-diff-exuser
  test_cases: 225
  model: Grok 3 Beta
  edit_format: diff
  commit_hash: 2dd40fc-dirty
  pass_rate_1: 22.2
  pass_rate_2: 53.3
  pass_num_1: 50
  pass_num_2: 120
  percent_cases_well_formed: 99.6
  error_outputs: 1
  num_malformed_responses: 1
  num_with_malformed_responses: 1
  user_asks: 68
  lazy_comments: 0
  syntax_errors: 0
  indentation_errors: 0
  exhausted_context_windows: 0
  test_timeouts: 2
  total_tests: 225
  command: aider --model openrouter/x-ai/grok-3-beta
  date: 2025-04-10
  versions: 0.81.2.dev
  seconds_per_case: 15.3
  total_cost: 11.0338

- dirname: 2025-04-10-18-47-24--grok3-mini-whole-exuser
  test_cases: 225
  model: Grok 3 Mini Beta (low)
  edit_format: whole
  commit_hash: 14ffe77-dirty
  pass_rate_1: 11.1
  pass_rate_2: 34.7
  pass_num_1: 25
  pass_num_2: 78
  percent_cases_well_formed: 100.0
  error_outputs: 3
  num_malformed_responses: 0
  num_with_malformed_responses: 0
  user_asks: 73
  lazy_comments: 0
  syntax_errors: 0
  indentation_errors: 0
  exhausted_context_windows: 0
  test_timeouts: 5
  total_tests: 225
  command: aider --model openrouter/x-ai/grok-3-mini-beta
  date: 2025-04-10
  versions: 0.81.2.dev
  seconds_per_case: 35.1
  total_cost: 0.7856

- dirname: 2025-04-10-23-59-02--xai-grok3-mini-whole-high
  test_cases: 225
  model: Grok 3 Mini Beta (high)
  edit_format: whole
  commit_hash: 8ee33da-dirty
  pass_rate_1: 17.3
  pass_rate_2: 49.3
  pass_num_1: 39
  pass_num_2: 111
  percent_cases_well_formed: 99.6
  error_outputs: 1
  num_malformed_responses: 1
  num_with_malformed_responses: 1
  user_asks: 64
  lazy_comments: 0
  syntax_errors: 0
  indentation_errors: 0
  exhausted_context_windows: 0
  test_timeouts: 0
  total_tests: 225
  command: aider --model xai/grok-3-mini-beta --reasoning-effort high
  date: 2025-04-10
  versions: 0.81.3.dev
  seconds_per_case: 79.1
  total_cost: 0.7346

- dirname: 2025-04-10-19-02-44--oalpha-diff-exsys
  test_cases: 225
  model: Optimus Alpha
  edit_format: diff
  commit_hash: 532bc45-dirty
  pass_rate_1: 21.3
  pass_rate_2: 52.9
  pass_num_1: 48
  pass_num_2: 119
  percent_cases_well_formed: 97.3
  error_outputs: 7
  num_malformed_responses: 6
  num_with_malformed_responses: 6
  user_asks: 182
  lazy_comments: 0
  syntax_errors: 0
  indentation_errors: 0
  exhausted_context_windows: 0
  test_timeouts: 3
  total_tests: 225
  command: aider --model openrouter/openrouter/optimus-alpha
  date: 2025-04-10
  versions: 0.81.2.dev
  seconds_per_case: 18.4
  total_cost: 0.0000

<<<<<<< HEAD
- dirname: 2025-04-14-05-17-19--gemini-2.5-pro-preview-architect-sonnet-3.7-editor-32k-thinking
  test_cases: 225
  model: Gemini 2.5 Pro Preview + claude-3-7-sonnet-20250219 (32k thinking tokens)
  edit_format: architect
  commit_hash: 0c383df
  editor_model: anthropic/claude-3-7-sonnet-20250219
  editor_edit_format: editor-diff
  pass_rate_1: 39.6
  pass_rate_2: 75.1
  pass_num_1: 89
  pass_num_2: 169
  percent_cases_well_formed: 100.0
  error_outputs: 7
  num_malformed_responses: 0
  num_with_malformed_responses: 0
  user_asks: 124
  lazy_comments: 12
  syntax_errors: 0
  indentation_errors: 0
  exhausted_context_windows: 0
  test_timeouts: 1
  total_tests: 225
  command: aider --model gemini/gemini-2.5-pro-preview-03-25 --editor-model anthropic/claude-3-7-sonnet-20250219 --thinking-tokens 32k --architect
  date: 2025-04-14
  versions: 0.81.4.dev
  seconds_per_case: 96.7
  total_cost: 30.1766
=======
- dirname: 2025-04-14-21-05-54--gpt41-diff-exuser
  test_cases: 225
  model: gpt-4.1
  edit_format: diff
  commit_hash: 7a87db5-dirty
  pass_rate_1: 20.0
  pass_rate_2: 52.4
  pass_num_1: 45
  pass_num_2: 118
  percent_cases_well_formed: 98.2
  error_outputs: 6
  num_malformed_responses: 5
  num_with_malformed_responses: 4
  user_asks: 171
  lazy_comments: 0
  syntax_errors: 0
  indentation_errors: 0
  exhausted_context_windows: 1
  test_timeouts: 5
  total_tests: 225
  command: aider --model gpt-4.1
  date: 2025-04-14
  versions: 0.81.4.dev
  seconds_per_case: 20.5
  total_cost: 9.8556

- dirname: 2025-04-14-21-27-53--gpt41mini-diff
  test_cases: 225
  model: gpt-4.1-mini
  edit_format: diff
  commit_hash: ffb743e-dirty
  pass_rate_1: 11.1
  pass_rate_2: 32.4
  pass_num_1: 25
  pass_num_2: 73
  percent_cases_well_formed: 92.4
  error_outputs: 64
  num_malformed_responses: 62
  num_with_malformed_responses: 17
  user_asks: 159
  lazy_comments: 0
  syntax_errors: 0
  indentation_errors: 0
  exhausted_context_windows: 2
  test_timeouts: 2
  total_tests: 225
  command: aider --model gpt-4.1-mini
  date: 2025-04-14
  versions: 0.81.4.dev
  seconds_per_case: 19.5
  total_cost: 1.9918

- dirname: 2025-04-14-22-46-01--gpt41nano-diff
  test_cases: 225
  model: gpt-4.1-nano
  edit_format: whole
  commit_hash: 71d1591-dirty
  pass_rate_1: 3.1
  pass_rate_2: 8.9
  pass_num_1: 7
  pass_num_2: 20
  percent_cases_well_formed: 94.2
  error_outputs: 20
  num_malformed_responses: 20
  num_with_malformed_responses: 13
  user_asks: 316
  lazy_comments: 0
  syntax_errors: 0
  indentation_errors: 0
  exhausted_context_windows: 0
  test_timeouts: 8
  total_tests: 225
  command: aider --model gpt-4.1-nano
  date: 2025-04-14
  versions: 0.81.4.dev
  seconds_per_case: 12.0
  total_cost: 0.4281
>>>>>>> f5c4214c
<|MERGE_RESOLUTION|>--- conflicted
+++ resolved
@@ -1015,7 +1015,6 @@
   seconds_per_case: 18.4
   total_cost: 0.0000
 
-<<<<<<< HEAD
 - dirname: 2025-04-14-05-17-19--gemini-2.5-pro-preview-architect-sonnet-3.7-editor-32k-thinking
   test_cases: 225
   model: Gemini 2.5 Pro Preview + claude-3-7-sonnet-20250219 (32k thinking tokens)
@@ -1043,7 +1042,7 @@
   versions: 0.81.4.dev
   seconds_per_case: 96.7
   total_cost: 30.1766
-=======
+
 - dirname: 2025-04-14-21-05-54--gpt41-diff-exuser
   test_cases: 225
   model: gpt-4.1
@@ -1120,5 +1119,4 @@
   date: 2025-04-14
   versions: 0.81.4.dev
   seconds_per_case: 12.0
-  total_cost: 0.4281
->>>>>>> f5c4214c
+  total_cost: 0.4281