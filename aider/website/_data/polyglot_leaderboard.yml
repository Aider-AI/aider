--- conflicted
+++ resolved
@@ -701,7 +701,6 @@
   seconds_per_case: 228.6
   total_cost: 0.0000
 
-<<<<<<< HEAD
 - dirname: 2025-03-04-19-48-53--r1-architect-deepseek-editor
   test_cases: 225
   model: deepseek/deepseek-reasoner
@@ -729,7 +728,7 @@
   versions: 0.75.2.dev
   seconds_per_case: 2959.9
   total_cost: 6.6960
-=======
+
 - dirname: 2025-03-07-15-11-27--qwq32b-arch-temp-topp-again
   test_cases: 225
   model: QwQ-32B + Qwen 2.5 Coder Instruct
@@ -756,5 +755,4 @@
   date: 2025-03-07
   versions: 0.75.3.dev
   seconds_per_case: 137.4
-  total_cost: 0
->>>>>>> 20eacfab
+  total_cost: 0