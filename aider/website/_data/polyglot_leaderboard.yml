- dirname: 2025-02-25-20-23-07--gemini-pro
  test_cases: 225
  model: Gemini 2.0 Pro exp-02-05
  edit_format: whole
  commit_hash: 2fccd47
  pass_rate_1: 20.4
  pass_rate_2: 35.6
  pass_num_1: 46
  pass_num_2: 80
  percent_cases_well_formed: 100.0
  error_outputs: 430
  num_malformed_responses: 0
  num_with_malformed_responses: 0
  user_asks: 13
  lazy_comments: 0
  syntax_errors: 0
  indentation_errors: 0
  exhausted_context_windows: 0
  test_timeouts: 5
  total_tests: 225
  command: aider --model gemini/gemini-2.0-pro-exp-02-05
  date: 2025-02-25
  versions: 0.75.2.dev
  seconds_per_case: 34.8
  total_cost: 0.0000

- dirname: 2024-12-21-18-41-18--polyglot-gpt-4o-mini
  test_cases: 225
  model: gpt-4o-mini-2024-07-18
  edit_format: whole
  commit_hash: a755079-dirty
  pass_rate_1: 0.9
  pass_rate_2: 3.6
  pass_num_1: 2
  pass_num_2: 8
  percent_cases_well_formed: 100.0
  error_outputs: 0
  num_malformed_responses: 0
  num_with_malformed_responses: 0
  user_asks: 36
  lazy_comments: 0
  syntax_errors: 0
  indentation_errors: 0
  exhausted_context_windows: 0
  test_timeouts: 3
  total_tests: 225
  command: aider --model gpt-4o-mini-2024-07-18
  date: 2024-12-21
  versions: 0.69.2.dev
  seconds_per_case: 17.3
  total_cost: 0.3236

- dirname: 2025-01-17-19-44-33--sonnet-baseline-jan-17
  test_cases: 225
  model: claude-3-5-sonnet-20241022
  edit_format: diff
  commit_hash: 6451d59
  pass_rate_1: 22.2
  pass_rate_2: 51.6
  pass_num_1: 50
  pass_num_2: 116
  percent_cases_well_formed: 99.6
  error_outputs: 2
  num_malformed_responses: 1
  num_with_malformed_responses: 1
  user_asks: 11
  lazy_comments: 0
  syntax_errors: 0
  indentation_errors: 0
  exhausted_context_windows: 1
  test_timeouts: 8
  total_tests: 225
  command: aider --model claude-3-5-sonnet-20241022
  date: 2025-01-17
  versions: 0.71.2.dev
  seconds_per_case: 21.4
  total_cost: 14.4063
  
- dirname: 2024-12-30-20-57-12--gpt-4o-2024-11-20-ex-as-sys
  test_cases: 225
  model: gpt-4o-2024-11-20
  edit_format: diff
  commit_hash: 09ee197-dirty
  pass_rate_1: 4.9
  pass_rate_2: 18.2
  pass_num_1: 11
  pass_num_2: 41
  percent_cases_well_formed: 95.1
  error_outputs: 12
  num_malformed_responses: 12
  num_with_malformed_responses: 11
  user_asks: 53
  lazy_comments: 0
  syntax_errors: 0
  indentation_errors: 0
  exhausted_context_windows: 0
  test_timeouts: 12
  total_tests: 225
  command: aider --model gpt-4o-2024-11-20
  date: 2024-12-30
  versions: 0.70.1.dev
  seconds_per_case: 12.1
  total_cost: 6.7351
  
- dirname: 2024-12-30-20-44-54--gpt4o-ex-as-sys-clean-prompt
  test_cases: 225
  model: gpt-4o-2024-08-06
  edit_format: diff
  commit_hash: 09ee197-dirty
  pass_rate_1: 4.9
  pass_rate_2: 23.1
  pass_num_1: 11
  pass_num_2: 52
  percent_cases_well_formed: 94.2
  error_outputs: 21
  num_malformed_responses: 21
  num_with_malformed_responses: 13
  user_asks: 65
  lazy_comments: 0
  syntax_errors: 0
  indentation_errors: 0
  exhausted_context_windows: 0
  test_timeouts: 3
  total_tests: 225
  command: aider --model gpt-4o-2024-08-06
  date: 2024-12-30
  versions: 0.70.1.dev
  seconds_per_case: 16.0
  total_cost: 7.0286
  
- dirname: 2024-12-21-19-23-03--polyglot-o1-hard-diff
  test_cases: 224
  model: o1-2024-12-17 (high)
  edit_format: diff
  commit_hash: a755079-dirty
  pass_rate_1: 23.7
  pass_rate_2: 61.7
  pass_num_1: 53
  pass_num_2: 139
  percent_cases_well_formed: 91.5
  error_outputs: 25
  num_malformed_responses: 24
  num_with_malformed_responses: 19
  user_asks: 16
  lazy_comments: 0
  syntax_errors: 0
  indentation_errors: 0
  exhausted_context_windows: 0
  test_timeouts: 2
  total_tests: 225
  command: aider --model openrouter/openai/o1
  date: 2024-12-21
  versions: 0.69.2.dev
  seconds_per_case: 133.2
  total_cost: 186.4958

- dirname: 2024-12-21-20-56-21--polyglot-deepseek-diff
  test_cases: 225
  model: DeepSeek Chat V2.5
  edit_format: diff
  commit_hash: a755079-dirty
  pass_rate_1: 5.3
  pass_rate_2: 17.8
  pass_num_1: 12
  pass_num_2: 40
  percent_cases_well_formed: 92.9
  error_outputs: 42
  num_malformed_responses: 37
  num_with_malformed_responses: 16
  user_asks: 23
  lazy_comments: 0
  syntax_errors: 0
  indentation_errors: 0
  exhausted_context_windows: 5
  test_timeouts: 5
  total_tests: 225
  command: aider --model deepseek/deepseek-chat
  date: 2024-12-21
  versions: 0.69.2.dev
  seconds_per_case: 184.0
  total_cost: 0.5101

- dirname: 2024-12-21-21-46-27--polyglot-haiku-diff
  test_cases: 225
  model: claude-3-5-haiku-20241022
  edit_format: diff
  commit_hash: a755079-dirty
  pass_rate_1: 7.1
  pass_rate_2: 28.0
  pass_num_1: 16
  pass_num_2: 63
  percent_cases_well_formed: 91.1
  error_outputs: 31
  num_malformed_responses: 30
  num_with_malformed_responses: 20
  user_asks: 13
  lazy_comments: 0
  syntax_errors: 0
  indentation_errors: 0
  exhausted_context_windows: 1
  test_timeouts: 9
  total_tests: 225
  command: aider --model claude-3-5-haiku-20241022
  date: 2024-12-21
  versions: 0.69.2.dev
  seconds_per_case: 31.8
  total_cost: 6.0583

- dirname: 2024-12-22-13-22-32--polyglot-qwen-diff
  test_cases: 225
  model: Qwen2.5-Coder-32B-Instruct
  edit_format: diff
  commit_hash: 6d7e8be-dirty
  pass_rate_1: 4.4
  pass_rate_2: 8.0
  pass_num_1: 10
  pass_num_2: 18
  percent_cases_well_formed: 71.6
  error_outputs: 158
  num_malformed_responses: 148
  num_with_malformed_responses: 64
  user_asks: 132
  lazy_comments: 0
  syntax_errors: 0
  indentation_errors: 0
  exhausted_context_windows: 1
  test_timeouts: 2
  total_tests: 225
  command: "aider --model openai/Qwen/Qwen2.5-Coder-32B-Instruct # via hyperbolic"
  date: 2024-12-22
  versions: 0.69.2.dev
  seconds_per_case: 84.4
  total_cost: 0.0000

- dirname: 2024-12-22-21-26-35--polyglot-o1mini-whole
  test_cases: 225
  model: o1-mini-2024-09-12
  edit_format: whole
  commit_hash: 37df899
  pass_rate_1: 5.8
  pass_rate_2: 32.9
  pass_num_1: 13
  pass_num_2: 74
  percent_cases_well_formed: 96.9
  error_outputs: 8
  num_malformed_responses: 8
  num_with_malformed_responses: 7
  user_asks: 27
  lazy_comments: 0
  syntax_errors: 0
  indentation_errors: 0
  exhausted_context_windows: 0
  test_timeouts: 3
  total_tests: 225
  command: aider --model o1-mini
  date: 2024-12-22
  versions: 0.69.2.dev
  seconds_per_case: 34.7
  total_cost: 18.5770

- dirname: 2024-12-22-18-43-25--gemini-exp-1206-polyglot-whole-2
  test_cases: 225
  model: gemini-exp-1206
  edit_format: whole
  commit_hash: b1bc2f8
  pass_rate_1: 19.6
  pass_rate_2: 38.2
  pass_num_1: 44
  pass_num_2: 86
  percent_cases_well_formed: 98.2
  error_outputs: 8
  num_malformed_responses: 8
  num_with_malformed_responses: 4
  user_asks: 32
  lazy_comments: 0
  syntax_errors: 0
  indentation_errors: 0
  exhausted_context_windows: 0
  test_timeouts: 9
  total_tests: 225
  command: aider --model gemini/gemini-exp-1206
  date: 2024-12-22
  versions: 0.69.2.dev
  seconds_per_case: 45.5
  total_cost: 0.0000
  
- dirname: 2024-12-22-20-08-13--gemini-2.0-flash-exp-polyglot-whole
  test_cases: 225
  model: gemini-2.0-flash-exp
  edit_format: whole
  commit_hash: b1bc2f8
  pass_rate_1: 11.6
  pass_rate_2: 22.2
  pass_num_1: 26
  pass_num_2: 50
  percent_cases_well_formed: 100.0
  error_outputs: 1
  num_malformed_responses: 0
  num_with_malformed_responses: 0
  user_asks: 9
  lazy_comments: 0
  syntax_errors: 0
  indentation_errors: 0
  exhausted_context_windows: 1
  test_timeouts: 8
  total_tests: 225
  command: aider --model gemini/gemini-2.0-flash-exp
  date: 2024-12-22
  versions: 0.69.2.dev
  seconds_per_case: 12.2
  total_cost: 0.0000
  
- dirname: 2024-12-23-01-11-56--yi-test
  test_cases: 225
  model: yi-lightning
  edit_format: whole
  commit_hash: 2b1625e
  pass_rate_1: 5.8
  pass_rate_2: 12.9
  pass_num_1: 13
  pass_num_2: 29
  percent_cases_well_formed: 92.9
  error_outputs: 87
  num_malformed_responses: 72
  num_with_malformed_responses: 16
  user_asks: 107
  lazy_comments: 0
  syntax_errors: 0
  indentation_errors: 0
  exhausted_context_windows: 1
  test_timeouts: 6
  total_tests: 225
  command: aider --model openai/yi-lightning
  date: 2024-12-23
  versions: 0.69.2.dev
  seconds_per_case: 146.7
  total_cost: 0.0000

- dirname: 2024-12-25-13-31-51--deepseekv3preview-diff2
  test_cases: 225
  model: DeepSeek Chat V3 (prev)
  edit_format: diff
  commit_hash: 0a23c4a-dirty
  pass_rate_1: 22.7
  pass_rate_2: 48.4
  pass_num_1: 51
  pass_num_2: 109
  percent_cases_well_formed: 98.7
  error_outputs: 7
  num_malformed_responses: 7
  num_with_malformed_responses: 3
  user_asks: 19
  lazy_comments: 0
  syntax_errors: 0
  indentation_errors: 0
  exhausted_context_windows: 0
  test_timeouts: 8
  total_tests: 225
  command: aider --model deepseek/deepseek-chat
  date: 2024-12-25
  versions: 0.69.2.dev
  seconds_per_case: 34.8
  total_cost: 0.3369

- dirname: 2024-12-26-00-55-20--Qwen2.5-Coder-32B-Instruct
  test_cases: 225
  model: Qwen2.5-Coder-32B-Instruct
  edit_format: whole
  commit_hash: b51768b0
  pass_rate_1: 4.9
  pass_rate_2: 16.4
  pass_num_1: 11
  pass_num_2: 37
  percent_cases_well_formed: 99.6
  error_outputs: 1
  num_malformed_responses: 1
  num_with_malformed_responses: 1
  user_asks: 33
  lazy_comments: 0
  syntax_errors: 0
  indentation_errors: 0
  exhausted_context_windows: 0
  test_timeouts: 6
  total_tests: 225
  command: aider --model openai/Qwen2.5-Coder-32B-Instruct
  date: 2024-12-26
  versions: 0.69.2.dev
  seconds_per_case: 42.0
  total_cost: 0.0000

- dirname: 2025-01-13-18-17-25--codestral-whole2
  test_cases: 225
  model: Codestral 25.01
  edit_format: whole
  commit_hash: 0cba898-dirty
  pass_rate_1: 4.0
  pass_rate_2: 11.1
  pass_num_1: 9
  pass_num_2: 25
  percent_cases_well_formed: 100.0
  error_outputs: 0
  num_malformed_responses: 0
  num_with_malformed_responses: 0
  user_asks: 47
  lazy_comments: 0
  syntax_errors: 0
  indentation_errors: 0
  exhausted_context_windows: 0
  test_timeouts: 4
  total_tests: 225
  command: aider --model mistral/codestral-latest
  date: 2025-01-13
  versions: 0.71.2.dev
  seconds_per_case: 9.3
  total_cost: 1.9834

- dirname: 2025-01-20-19-11-38--ds-turns-upd-cur-msgs-fix-with-summarizer
  test_cases: 225
  model: DeepSeek R1
  edit_format: diff
  commit_hash: 5650697-dirty
  pass_rate_1: 26.7
  pass_rate_2: 56.9
  pass_num_1: 60
  pass_num_2: 128
  percent_cases_well_formed: 96.9
  error_outputs: 8
  num_malformed_responses: 7
  num_with_malformed_responses: 7
  user_asks: 15
  lazy_comments: 0
  syntax_errors: 0
  indentation_errors: 0
  exhausted_context_windows: 1
  test_timeouts: 5
  total_tests: 225
  command: aider --model deepseek/deepseek-reasoner
  date: 2025-01-20
  versions: 0.71.2.dev
  seconds_per_case: 113.7
  total_cost: 5.4193

- dirname: 2025-01-23-19-14-48--r1-architect-sonnet
  test_cases: 225
  model: DeepSeek R1 + claude-3-5-sonnet-20241022
  edit_format: architect
  commit_hash: 05a77c7
  editor_model: claude-3-5-sonnet-20241022
  editor_edit_format: editor-diff
  pass_rate_1: 27.1
  pass_rate_2: 64.0
  pass_num_1: 61
  pass_num_2: 144
  percent_cases_well_formed: 100.0
  error_outputs: 2
  num_malformed_responses: 0
  num_with_malformed_responses: 0
  user_asks: 392
  lazy_comments: 6
  syntax_errors: 0
  indentation_errors: 0
  exhausted_context_windows: 0
  test_timeouts: 5
  total_tests: 225
  command: aider --architect --model r1 --editor-model sonnet
  date: 2025-01-23
  versions: 0.72.3.dev
  seconds_per_case: 251.6
  total_cost: 13.2933

- dirname: 2025-01-28-16-00-03--qwen-max-2025-01-25-polyglot-diff
  test_cases: 225
  model: qwen-max-2025-01-25
  edit_format: diff
  commit_hash: ae7d459
  pass_rate_1: 9.3
  pass_rate_2: 21.8
  pass_num_1: 21
  pass_num_2: 49
  percent_cases_well_formed: 90.2
  error_outputs: 46
  num_malformed_responses: 44
  num_with_malformed_responses: 22
  user_asks: 23
  lazy_comments: 0
  syntax_errors: 0
  indentation_errors: 0
  exhausted_context_windows: 0
  test_timeouts: 9
  total_tests: 225
  command: OPENAI_API_BASE=https://dashscope-intl.aliyuncs.com/compatible-mode/v1 aider --model openai/qwen-max-2025-01-25
  date: 2025-01-28
  versions: 0.72.4.dev
  seconds_per_case: 39.5

- dirname: 2025-01-31-20-27-46--o3-mini-diff2
  test_cases: 225
  model: o3-mini (medium)
  edit_format: diff
  commit_hash: 2fb517b-dirty
  pass_rate_1: 19.1
  pass_rate_2: 53.8
  pass_num_1: 43
  pass_num_2: 121
  percent_cases_well_formed: 95.1
  error_outputs: 28
  num_malformed_responses: 28
  num_with_malformed_responses: 11
  user_asks: 17
  lazy_comments: 0
  syntax_errors: 0
  indentation_errors: 0
  exhausted_context_windows: 0
  test_timeouts: 2
  total_tests: 225
  command: aider --model o3-mini
  date: 2025-01-31
  versions: 0.72.4.dev
  seconds_per_case: 47.2
  total_cost: 8.8599

- dirname: 2025-01-31-20-42-47--o3-mini-diff-high
  test_cases: 224
  model: o3-mini (high)
  edit_format: diff
  commit_hash: b0d58d1-dirty
  pass_rate_1: 21.0
  pass_rate_2: 60.4
  pass_num_1: 47
  pass_num_2: 136
  percent_cases_well_formed: 93.3
  error_outputs: 26
  num_malformed_responses: 24
  num_with_malformed_responses: 15
  user_asks: 19
  lazy_comments: 0
  syntax_errors: 0
  indentation_errors: 0
  exhausted_context_windows: 1
  test_timeouts: 7
  total_tests: 225
  command: aider --model o3-mini --reasoning-effort high
  date: 2025-01-31
  versions: 0.72.4.dev
  seconds_per_case: 124.6
  total_cost: 18.1584

- dirname: 2025-01-21-22-51-49--gemini-2.0-flash-thinking-exp-01-21-polyglot-diff
  test_cases: 225
  model: gemini-2.0-flash-thinking-exp-01-21
  edit_format: diff
  commit_hash: 843720a
  pass_rate_1: 5.8
  pass_rate_2: 18.2
  pass_num_1: 13
  pass_num_2: 41
  percent_cases_well_formed: 77.8
  error_outputs: 182
  num_malformed_responses: 180
  num_with_malformed_responses: 50
  user_asks: 26
  lazy_comments: 0
  syntax_errors: 0
  indentation_errors: 0
  exhausted_context_windows: 2
  test_timeouts: 7
  total_tests: 225
  command: aider --model gemini/gemini-2.0-flash-thinking-exp-01-21
  date: 2025-01-21
  versions: 0.72.2.dev
  seconds_per_case: 24.2
  total_cost: 0.0000

- dirname: 2025-02-15-19-51-22--chatgpt4o-feb15-diff
  test_cases: 223
  model: chatgpt-4o-latest (2025-02-15)
  edit_format: diff
  commit_hash: 108ce18-dirty
  pass_rate_1: 9.0
  pass_rate_2: 27.1
  pass_num_1: 20
  pass_num_2: 61
  percent_cases_well_formed: 93.3
  error_outputs: 66
  num_malformed_responses: 21
  num_with_malformed_responses: 15
  user_asks: 57
  lazy_comments: 0
  syntax_errors: 0
  indentation_errors: 0
  exhausted_context_windows: 0
  test_timeouts: 2
  total_tests: 225
  command: aider --model chatgpt-4o-latest
  date: 2025-02-15
  versions: 0.74.3.dev
  seconds_per_case: 12.4
  total_cost: 14.3703

- dirname: 2025-02-24-19-54-07--sonnet37-diff
  test_cases: 225
  model: claude-3-7-sonnet-20250219 (no thinking)
  edit_format: diff
  commit_hash: 75e9ee6
  pass_rate_1: 24.4
  pass_rate_2: 60.4
  pass_num_1: 55
  pass_num_2: 136
  percent_cases_well_formed: 93.3
  error_outputs: 16
  num_malformed_responses: 16
  num_with_malformed_responses: 15
  user_asks: 12
  lazy_comments: 0
  syntax_errors: 0
  indentation_errors: 0
  exhausted_context_windows: 0
  test_timeouts: 0
  total_tests: 225
  command: aider --model sonnet
  date: 2025-02-24
  versions: 0.74.4.dev
  seconds_per_case: 28.3
  total_cost: 17.7191

- dirname: 2025-02-24-21-47-23--sonnet37-diff-think-32k-64k
  test_cases: 225
  model: claude-3-7-sonnet-20250219 (32k thinking tokens)
  edit_format: diff
  commit_hash: 60d11a6, 93edbda
  pass_rate_1: 29.3
  pass_rate_2: 64.9
  pass_num_1: 66
  pass_num_2: 146
  percent_cases_well_formed: 97.8
  error_outputs: 66
  num_malformed_responses: 5
  num_with_malformed_responses: 5
  user_asks: 5
  lazy_comments: 0
  syntax_errors: 0
  indentation_errors: 0
  exhausted_context_windows: 0
  test_timeouts: 1
  total_tests: 225
  command: "aider --model anthropic/claude-3-7-sonnet-20250219 --thinking-tokens 32k"
  date: 2025-02-24
  versions: 0.75.1.dev
  seconds_per_case: 105.2
  total_cost: 36.8343

- dirname: 2025-02-27-20-26-15--gpt45-diff3
  test_cases: 224
  model: gpt-4.5-preview
  edit_format: diff
  commit_hash: b462e55-dirty
  pass_rate_1: 22.3
  pass_rate_2: 44.9
  pass_num_1: 50
  pass_num_2: 101
  percent_cases_well_formed: 97.3
  error_outputs: 10
  num_malformed_responses: 8
  num_with_malformed_responses: 6
  user_asks: 15
  lazy_comments: 0
  syntax_errors: 0
  indentation_errors: 0
  exhausted_context_windows: 1
  test_timeouts: 2
  total_tests: 225
  command: aider --model openai/gpt-4.5-preview
  date: 2025-02-27
  versions: 0.75.2.dev
  seconds_per_case: 113.5
  total_cost: 183.1802

- dirname: 2025-03-06-17-40-24--qwq32b-diff-temp-topp-ex-sys-remind-user-for-real
  test_cases: 225
  model: QwQ-32B
  edit_format: diff
  commit_hash: 51d118f-dirty
  pass_rate_1: 8.0
  pass_rate_2: 20.9
  pass_num_1: 18
  pass_num_2: 47
  percent_cases_well_formed: 67.6
  error_outputs: 145
  num_malformed_responses: 143
  num_with_malformed_responses: 73
  user_asks: 17
  lazy_comments: 0
  syntax_errors: 0
  indentation_errors: 0
  exhausted_context_windows: 1
  test_timeouts: 4
  total_tests: 225
  command: aider --model fireworks_ai/accounts/fireworks/models/qwq-32b
  date: 2025-03-06
  versions: 0.75.3.dev
  seconds_per_case: 228.6
  total_cost: 0.0000

- dirname: 2025-03-07-15-11-27--qwq32b-arch-temp-topp-again
  test_cases: 225
  model: QwQ-32B + Qwen 2.5 Coder Instruct
  edit_format: architect
  commit_hash: 52162a5
  editor_model: fireworks_ai/accounts/fireworks/models/qwen2p5-coder-32b-instruct
  editor_edit_format: editor-diff
  pass_rate_1: 9.8
  pass_rate_2: 26.2
  pass_num_1: 22
  pass_num_2: 59
  percent_cases_well_formed: 100.0
  error_outputs: 122
  num_malformed_responses: 0
  num_with_malformed_responses: 0
  user_asks: 489
  lazy_comments: 8
  syntax_errors: 0
  indentation_errors: 0
  exhausted_context_windows: 1
  test_timeouts: 2
  total_tests: 225
  command: aider --model fireworks_ai/accounts/fireworks/models/qwq-32b --architect
  date: 2025-03-07
  versions: 0.75.3.dev
  seconds_per_case: 137.4
  total_cost: 0

- dirname: 2025-03-14-23-40-00--cmda-quality-whole2
  test_cases: 225
  model: command-a-03-2025-quality
  edit_format: whole
  commit_hash: a1aa63f
  pass_rate_1: 2.2
  pass_rate_2: 12.0
  pass_num_1: 5
  pass_num_2: 27
  percent_cases_well_formed: 99.6
  error_outputs: 2
  num_malformed_responses: 1
  num_with_malformed_responses: 1
  user_asks: 215
  lazy_comments: 0
  syntax_errors: 0
  indentation_errors: 0
  exhausted_context_windows: 1
  test_timeouts: 4
  total_tests: 225
  command: OPENAI_API_BASE=https://api.cohere.ai/compatibility/v1 aider --model openai/command-a-03-2025-quality
  date: 2025-03-14
  versions: 0.77.1.dev
  seconds_per_case: 85.1
  total_cost: 0.0000

- dirname: 2025-03-15-01-21-24--gemma3-27b-or
  test_cases: 225
  model: gemma-3-27b-it
  edit_format: whole
  commit_hash: fd21f51-dirty
  pass_rate_1: 1.8
  pass_rate_2: 4.9
  pass_num_1: 4
  pass_num_2: 11
  percent_cases_well_formed: 100.0
  error_outputs: 3
  num_malformed_responses: 0
  num_with_malformed_responses: 0
  user_asks: 181
  lazy_comments: 0
  syntax_errors: 0
  indentation_errors: 0
  exhausted_context_windows: 1
  test_timeouts: 3
  total_tests: 225
  command: aider --model openrouter/google/gemma-3-27b-it
  date: 2025-03-15
  versions: 0.77.1.dev
  seconds_per_case: 79.7
  total_cost: 0.0000

- dirname: 2025-03-24-15-41-33--deepseek-v3-0324-polyglot-diff
  test_cases: 225
  model: DeepSeek V3 (0324)
  edit_format: diff
  commit_hash: 502b863
  pass_rate_1: 28.0
  pass_rate_2: 55.1
  pass_num_1: 63
  pass_num_2: 124
  percent_cases_well_formed: 99.6
  error_outputs: 32
  num_malformed_responses: 1
  num_with_malformed_responses: 1
  user_asks: 96
  lazy_comments: 0
  syntax_errors: 0
  indentation_errors: 0
  exhausted_context_windows: 2
  test_timeouts: 4
  total_tests: 225
  command: aider --model deepseek/deepseek-chat
  date: 2025-03-24
  versions: 0.78.1.dev
  seconds_per_case: 290.0
  total_cost: 1.1164

- dirname: 2025-04-12-04-55-50--gemini-25-pro-diff-fenced
  test_cases: 225
  model: Gemini 2.5 Pro Preview 03-25
  edit_format: diff-fenced
  commit_hash: 0282574
  pass_rate_1: 40.9
  pass_rate_2: 72.9
  pass_num_1: 92
  pass_num_2: 164
  percent_cases_well_formed: 92.4
  error_outputs: 21
  num_malformed_responses: 21
  num_with_malformed_responses: 17
  user_asks: 69
  lazy_comments: 0
  syntax_errors: 0
  indentation_errors: 0
  exhausted_context_windows: 0
  test_timeouts: 2
  total_tests: 225
  command: aider --model gemini/gemini-2.5-pro-preview-03-25
  date: 2025-04-12
  versions: 0.81.3.dev
  seconds_per_case: 45.3
  total_cost: 0 # incorrect: 6.3174

- dirname: 2025-03-29-05-24-55--chatgpt4o-mar28-diff
  test_cases: 225
  model: chatgpt-4o-latest (2025-03-29)
  edit_format: diff
  commit_hash: 0decbad
  pass_rate_1: 16.4
  pass_rate_2: 45.3
  pass_num_1: 37
  pass_num_2: 102
  percent_cases_well_formed: 64.4
  error_outputs: 85
  num_malformed_responses: 85
  num_with_malformed_responses: 80
  user_asks: 174
  lazy_comments: 0
  syntax_errors: 0
  indentation_errors: 0
  exhausted_context_windows: 0
  test_timeouts: 4
  total_tests: 225
  command: aider --model chatgpt-4o-latest
  date: 2025-03-29
  versions: 0.79.3.dev
  seconds_per_case: 10.3
  total_cost: 19.7416

- dirname: 2025-04-04-02-57-25--qalpha-diff-exsys
  test_cases: 225
  model: Quasar Alpha
  edit_format: diff
  commit_hash: 8a34a6c-dirty
  pass_rate_1: 21.8
  pass_rate_2: 54.7
  pass_num_1: 49
  pass_num_2: 123
  percent_cases_well_formed: 98.2
  error_outputs: 4
  num_malformed_responses: 4
  num_with_malformed_responses: 4
  user_asks: 187
  lazy_comments: 0
  syntax_errors: 0
  indentation_errors: 0
  exhausted_context_windows: 0
  test_timeouts: 4
  total_tests: 225
  command: aider --model openrouter/openrouter/quasar-alpha
  date: 2025-04-04
  versions: 0.80.5.dev
  seconds_per_case: 14.8
  total_cost: 0.0000

- dirname: 2025-04-06-08-39-52--llama-4-maverick-17b-128e-instruct-polyglot-whole
  test_cases: 225
  model: Llama 4 Maverick
  edit_format: whole
  commit_hash: 9445a31
  pass_rate_1: 4.4
  pass_rate_2: 15.6
  pass_num_1: 10
  pass_num_2: 35
  percent_cases_well_formed: 99.1
  error_outputs: 12
  num_malformed_responses: 2
  num_with_malformed_responses: 2
  user_asks: 248
  lazy_comments: 0
  syntax_errors: 0
  indentation_errors: 0
  exhausted_context_windows: 0
  test_timeouts: 4
  total_tests: 225
  command: aider --model nvidia_nim/meta/llama-4-maverick-17b-128e-instruct
  date: 2025-04-06
  versions: 0.81.2.dev
  seconds_per_case: 20.5
  total_cost: 0.0000

- dirname: 2025-04-10-04-21-31--grok3-diff-exuser
  test_cases: 225
  model: Grok 3 Beta
  edit_format: diff
  commit_hash: 2dd40fc-dirty
  pass_rate_1: 22.2
  pass_rate_2: 53.3
  pass_num_1: 50
  pass_num_2: 120
  percent_cases_well_formed: 99.6
  error_outputs: 1
  num_malformed_responses: 1
  num_with_malformed_responses: 1
  user_asks: 68
  lazy_comments: 0
  syntax_errors: 0
  indentation_errors: 0
  exhausted_context_windows: 0
  test_timeouts: 2
  total_tests: 225
  command: aider --model openrouter/x-ai/grok-3-beta
  date: 2025-04-10
  versions: 0.81.2.dev
  seconds_per_case: 15.3
  total_cost: 11.0338

- dirname: 2025-04-10-18-47-24--grok3-mini-whole-exuser
  test_cases: 225
  model: Grok 3 Mini Beta (low)
  edit_format: whole
  commit_hash: 14ffe77-dirty
  pass_rate_1: 11.1
  pass_rate_2: 34.7
  pass_num_1: 25
  pass_num_2: 78
  percent_cases_well_formed: 100.0
  error_outputs: 3
  num_malformed_responses: 0
  num_with_malformed_responses: 0
  user_asks: 73
  lazy_comments: 0
  syntax_errors: 0
  indentation_errors: 0
  exhausted_context_windows: 0
  test_timeouts: 5
  total_tests: 225
  command: aider --model openrouter/x-ai/grok-3-mini-beta
  date: 2025-04-10
  versions: 0.81.2.dev
  seconds_per_case: 35.1
  total_cost: 0.7856

- dirname: 2025-04-10-23-59-02--xai-grok3-mini-whole-high
  test_cases: 225
  model: Grok 3 Mini Beta (high)
  edit_format: whole
  commit_hash: 8ee33da-dirty
  pass_rate_1: 17.3
  pass_rate_2: 49.3
  pass_num_1: 39
  pass_num_2: 111
  percent_cases_well_formed: 99.6
  error_outputs: 1
  num_malformed_responses: 1
  num_with_malformed_responses: 1
  user_asks: 64
  lazy_comments: 0
  syntax_errors: 0
  indentation_errors: 0
  exhausted_context_windows: 0
  test_timeouts: 0
  total_tests: 225
  command: aider --model xai/grok-3-mini-beta --reasoning-effort high
  date: 2025-04-10
  versions: 0.81.3.dev
  seconds_per_case: 79.1
  total_cost: 0.7346
  
- dirname: 2025-04-10-19-02-44--oalpha-diff-exsys
  test_cases: 225
  model: Optimus Alpha
  edit_format: diff
  commit_hash: 532bc45-dirty
  pass_rate_1: 21.3
  pass_rate_2: 52.9
  pass_num_1: 48
  pass_num_2: 119
  percent_cases_well_formed: 97.3
  error_outputs: 7
  num_malformed_responses: 6
  num_with_malformed_responses: 6
  user_asks: 182
  lazy_comments: 0
  syntax_errors: 0
  indentation_errors: 0
  exhausted_context_windows: 0
  test_timeouts: 3
  total_tests: 225
  command: aider --model openrouter/openrouter/optimus-alpha
  date: 2025-04-10
  versions: 0.81.2.dev
  seconds_per_case: 18.4
  total_cost: 0.0000

- dirname: 2025-04-14-21-05-54--gpt41-diff-exuser
  test_cases: 225
  model: gpt-4.1
  edit_format: diff
  commit_hash: 7a87db5-dirty
  pass_rate_1: 20.0
  pass_rate_2: 52.4
  pass_num_1: 45
  pass_num_2: 118
  percent_cases_well_formed: 98.2
  error_outputs: 6
  num_malformed_responses: 5
  num_with_malformed_responses: 4
  user_asks: 171
  lazy_comments: 0
  syntax_errors: 0
  indentation_errors: 0
  exhausted_context_windows: 1
  test_timeouts: 5
  total_tests: 225
  command: aider --model gpt-4.1
  date: 2025-04-14
  versions: 0.81.4.dev
  seconds_per_case: 20.5
  total_cost: 9.8556

- dirname: 2025-04-14-21-27-53--gpt41mini-diff
  test_cases: 225
  model: gpt-4.1-mini
  edit_format: diff
  commit_hash: ffb743e-dirty
  pass_rate_1: 11.1
  pass_rate_2: 32.4
  pass_num_1: 25
  pass_num_2: 73
  percent_cases_well_formed: 92.4
  error_outputs: 64
  num_malformed_responses: 62
  num_with_malformed_responses: 17
  user_asks: 159
  lazy_comments: 0
  syntax_errors: 0
  indentation_errors: 0
  exhausted_context_windows: 2
  test_timeouts: 2
  total_tests: 225
  command: aider --model gpt-4.1-mini
  date: 2025-04-14
  versions: 0.81.4.dev
  seconds_per_case: 19.5
  total_cost: 1.9918

- dirname: 2025-04-14-22-46-01--gpt41nano-diff
  test_cases: 225
  model: gpt-4.1-nano
  edit_format: whole
  commit_hash: 71d1591-dirty
  pass_rate_1: 3.1
  pass_rate_2: 8.9
  pass_num_1: 7
  pass_num_2: 20
  percent_cases_well_formed: 94.2
  error_outputs: 20
  num_malformed_responses: 20
  num_with_malformed_responses: 13
  user_asks: 316
  lazy_comments: 0
  syntax_errors: 0
  indentation_errors: 0
  exhausted_context_windows: 0
  test_timeouts: 8
  total_tests: 225
  command: aider --model gpt-4.1-nano
  date: 2025-04-14
  versions: 0.81.4.dev
  seconds_per_case: 12.0
  total_cost: 0.4281

- dirname: 2025-04-16-22-01-58--o4-mini-high-diff-exsys
  test_cases: 225
  model: o4-mini (high)
  edit_format: diff
  commit_hash: b66901f-dirty
  pass_rate_1: 19.6
  pass_rate_2: 72.0
  pass_num_1: 44
  pass_num_2: 162
  percent_cases_well_formed: 90.7
  error_outputs: 26
  num_malformed_responses: 24
  num_with_malformed_responses: 21
  user_asks: 66
  lazy_comments: 0
  syntax_errors: 0
  indentation_errors: 0
  exhausted_context_windows: 1
  test_timeouts: 2
  total_tests: 225
  command: aider --model o4-mini
  date: 2025-04-16
  versions: 0.82.1.dev
  seconds_per_case: 176.5
  total_cost: 19.6399

- dirname: 2025-04-19-14-43-04--o4-mini-patch
  test_cases: 225
  model: openhands-lm-32b-v0.1
  edit_format: whole
  commit_hash: c08336f
  pass_rate_1: 4.0
  pass_rate_2: 10.2
  pass_num_1: 9
  pass_num_2: 23
  percent_cases_well_formed: 95.1
  error_outputs: 55
  num_malformed_responses: 41
  num_with_malformed_responses: 11
  user_asks: 166
  lazy_comments: 0
  syntax_errors: 0
  indentation_errors: 0
  exhausted_context_windows: 0
  test_timeouts: 11
  total_tests: 225
  command: aider --model openrouter/all-hands/openhands-lm-32b-v0.1
  date: 2025-04-19
  versions: 0.82.2.dev
  seconds_per_case: 195.6
  total_cost: 0.0000

- dirname: 2025-04-20-19-54-31--flash25-diff-no-think
  test_cases: 225
  model: gemini-2.5-flash-preview-04-17 (default)
  edit_format: diff
  commit_hash: 7fcce5d-dirty
  pass_rate_1: 21.8
  pass_rate_2: 47.1
  pass_num_1: 49
  pass_num_2: 106
  percent_cases_well_formed: 85.3
  error_outputs: 60
  num_malformed_responses: 55
  num_with_malformed_responses: 33
  user_asks: 82
  lazy_comments: 1
  syntax_errors: 0
  indentation_errors: 0
  exhausted_context_windows: 5
  test_timeouts: 4
  total_tests: 225
  command: aider --model gemini/gemini-2.5-flash-preview-04-17
  date: 2025-04-20
  versions: 0.82.3.dev
  seconds_per_case: 50.1
  total_cost: 1.8451

- dirname: 2025-05-07-19-32-40--gemini0506-diff-fenced-completion_cost
  test_cases: 225
  model: Gemini 2.5 Pro Preview 05-06
  edit_format: diff-fenced
  commit_hash: 3b08327-dirty
  pass_rate_1: 36.4
  pass_rate_2: 76.9
  pass_num_1: 82
  pass_num_2: 173
  percent_cases_well_formed: 97.3
  error_outputs: 15
  num_malformed_responses: 7
  num_with_malformed_responses: 6
  user_asks: 105
  lazy_comments: 0
  syntax_errors: 0
  indentation_errors: 0
  exhausted_context_windows: 0
  test_timeouts: 2
  total_tests: 225
  command: aider --model gemini/gemini-2.5-pro-preview-05-06
  date: 2025-05-07
  versions: 0.82.4.dev
  seconds_per_case: 165.3
  total_cost: 37.4104

- dirname: 2025-05-08-03-20-24--qwen3-32b-default
  test_cases: 225
  model: Qwen3 32B
  edit_format: diff
  commit_hash: aaacee5-dirty, aeaf259
  pass_rate_1: 14.2
  pass_rate_2: 40.0
  pass_num_1: 32
  pass_num_2: 90
  percent_cases_well_formed: 83.6
  error_outputs: 119
  num_malformed_responses: 50
  num_with_malformed_responses: 37
  user_asks: 97
  lazy_comments: 0
  syntax_errors: 0
  indentation_errors: 0
  exhausted_context_windows: 12
  prompt_tokens: 317591
  completion_tokens: 120418
  test_timeouts: 5
  total_tests: 225
  command: aider --model openrouter/qwen/qwen3-32b
  date: 2025-05-08
  versions: 0.82.4.dev
  seconds_per_case: 372.2
  total_cost: 0.7603

- dirname: 2025-05-09-17-02-02--qwen3-235b-a22b.unthink_16k_diff
  test_cases: 225
  model: Qwen3 235B A22B diff, no think, Alibaba API
  edit_format: diff
  commit_hash: 91d7fbd-dirty
  pass_rate_1: 28.9
  pass_rate_2: 59.6
  pass_num_1: 65
  pass_num_2: 134
  percent_cases_well_formed: 92.9
  error_outputs: 22
  num_malformed_responses: 22
  num_with_malformed_responses: 16
  user_asks: 111
  lazy_comments: 0
  syntax_errors: 0
  indentation_errors: 0
  exhausted_context_windows: 0
  prompt_tokens: 2816192
  completion_tokens: 342062
  test_timeouts: 1
  total_tests: 225
  command: aider --model openai/qwen3-235b-a22b
  date: 2025-05-09
  versions: 0.82.4.dev
  seconds_per_case: 45.4
  total_cost: 0.0000

- dirname: 2025-05-24-21-17-54--sonnet4-diff-exuser
  test_cases: 225
  model: claude-sonnet-4-20250514 (no thinking)
  edit_format: diff
  commit_hash: ef3f8bb-dirty
  pass_rate_1: 20.4
  pass_rate_2: 56.4
  pass_num_1: 46
  pass_num_2: 127
  percent_cases_well_formed: 98.2
  error_outputs: 6
  num_malformed_responses: 4
  num_with_malformed_responses: 4
  user_asks: 129
  lazy_comments: 0
  syntax_errors: 0
  indentation_errors: 0
  exhausted_context_windows: 1
  prompt_tokens: 3460663
  completion_tokens: 433373
  test_timeouts: 7
  total_tests: 225
  command: aider --model claude-sonnet-4-20250514
  date: 2025-05-24
  versions: 0.83.3.dev
  seconds_per_case: 29.8
  total_cost: 15.8155
  
- dirname: 2025-05-24-22-10-36--sonnet4-diff-exuser-think32k
  test_cases: 225
  model: claude-sonnet-4-20250514 (32k thinking)
  edit_format: diff
  commit_hash: e3cb907
  thinking_tokens: 32000
  pass_rate_1: 25.8
  pass_rate_2: 61.3
  pass_num_1: 58
  pass_num_2: 138
  percent_cases_well_formed: 97.3
  error_outputs: 10
  num_malformed_responses: 10
  num_with_malformed_responses: 6
  user_asks: 111
  lazy_comments: 0
  syntax_errors: 0
  indentation_errors: 0
  exhausted_context_windows: 0
  prompt_tokens: 2863068
  completion_tokens: 1271074
  test_timeouts: 6
  total_tests: 225
  command: aider --model claude-sonnet-4-20250514
  date: 2025-05-24
  versions: 0.83.3.dev
  seconds_per_case: 79.9
  total_cost: 26.5755

- dirname: 2025-05-25-19-57-20--opus4-diff-exuser
  test_cases: 225
  model: claude-opus-4-20250514 (no think)
  edit_format: diff
  commit_hash: 9ef3211
  pass_rate_1: 32.9
  pass_rate_2: 70.7
  pass_num_1: 74
  pass_num_2: 159
  percent_cases_well_formed: 98.7
  error_outputs: 3
  num_malformed_responses: 3
  num_with_malformed_responses: 3
  user_asks: 105
  lazy_comments: 0
  syntax_errors: 0
  indentation_errors: 0
  exhausted_context_windows: 0
  prompt_tokens: 2671437
  completion_tokens: 380717
  test_timeouts: 3
  total_tests: 225
  command: aider --model claude-opus-4-20250514
  date: 2025-05-25
  versions: 0.83.3.dev
  seconds_per_case: 42.5
  total_cost: 68.6253

- dirname: 2025-05-25-20-40-51--opus4-diff-exuser
  test_cases: 225
  model: claude-opus-4-20250514 (32k thinking)
  edit_format: diff
  commit_hash: 9ef3211
  thinking_tokens: 32000
  pass_rate_1: 37.3
  pass_rate_2: 72.0
  pass_num_1: 84
  pass_num_2: 162
  percent_cases_well_formed: 97.3
  error_outputs: 10
  num_malformed_responses: 6
  num_with_malformed_responses: 6
  user_asks: 97
  lazy_comments: 0
  syntax_errors: 0
  indentation_errors: 0
  exhausted_context_windows: 0
  prompt_tokens: 2567514
  completion_tokens: 363142
  test_timeouts: 4
  total_tests: 225
  command: aider --model claude-opus-4-20250514
  date: 2025-05-25
  versions: 0.83.3.dev
  seconds_per_case: 44.1
  total_cost: 65.7484

- dirname: 2025-05-26-15-56-31--flash25-05-20-24k-think # dirname is misleading
  test_cases: 225
  model: gemini-2.5-flash-preview-05-20 (no think)
  edit_format: diff
  commit_hash: 214b811-dirty
  thinking_tokens: 0 # <-- no thinking
  pass_rate_1: 20.9
  pass_rate_2: 44.0
  pass_num_1: 47
  pass_num_2: 99
  percent_cases_well_formed: 93.8
  error_outputs: 16
  num_malformed_responses: 16
  num_with_malformed_responses: 14
  user_asks: 79
  lazy_comments: 0
  syntax_errors: 0
  indentation_errors: 0
  exhausted_context_windows: 0
  prompt_tokens: 5512458
  completion_tokens: 514145
  test_timeouts: 4
  total_tests: 225
  command: aider --model gemini/gemini-2.5-flash-preview-05-20
  date: 2025-05-26
  versions: 0.83.3.dev
  seconds_per_case: 12.2
  total_cost: 1.1354
  
- dirname: 2025-05-25-22-58-44--flash25-05-20-24k-think
  test_cases: 225
  model: gemini-2.5-flash-preview-05-20 (24k think)
  edit_format: diff
  commit_hash: a8568c3-dirty
  thinking_tokens: 24576
  pass_rate_1: 26.2
  pass_rate_2: 55.1
  pass_num_1: 59
  pass_num_2: 124
  percent_cases_well_formed: 95.6
  error_outputs: 15
  num_malformed_responses: 15
  num_with_malformed_responses: 10
  user_asks: 101
  lazy_comments: 0
  syntax_errors: 0
  indentation_errors: 0
  exhausted_context_windows: 0
  prompt_tokens: 3666792
  completion_tokens: 2703162
  test_timeouts: 4
  total_tests: 225
  command: aider --model gemini/gemini-2.5-flash-preview-05-20
  date: 2025-05-25
  versions: 0.83.3.dev
  seconds_per_case: 53.9
  total_cost: 8.5625

- dirname: 2025-06-06-18-38-56--gemini0605-diff-fenced
  test_cases: 225
  model: gemini-2.5-pro-preview-06-05 (default think)
  edit_format: diff-fenced
  commit_hash: 4c161f9-dirty
  pass_rate_1: 44.9
  pass_rate_2: 79.1
  pass_num_1: 101
  pass_num_2: 178
  percent_cases_well_formed: 100.0
  error_outputs: 4
  num_malformed_responses: 0
  num_with_malformed_responses: 0
  user_asks: 105
  lazy_comments: 0
  syntax_errors: 0
  indentation_errors: 0
  exhausted_context_windows: 4
  prompt_tokens: 2751296
  completion_tokens: 4142197
  test_timeouts: 1
  total_tests: 225
  command: aider --model gemini/gemini-2.5-pro-preview-06-05
  date: 2025-06-06
  versions: 0.84.1.dev
  seconds_per_case: 175.2
  total_cost: 45.5961

- dirname: 2025-06-06-16-36-21--gemini0605-32k-think-diff-fenced
  test_cases: 225
  model: gemini-2.5-pro-preview-06-05 (32k think)
  edit_format: diff-fenced
  commit_hash: f827f22
  thinking_tokens: 32768
  pass_rate_1: 46.2
  pass_rate_2: 83.1
  pass_num_1: 104
  pass_num_2: 187
  percent_cases_well_formed: 99.6
  error_outputs: 1
  num_malformed_responses: 1
  num_with_malformed_responses: 1
  user_asks: 112
  lazy_comments: 0
  syntax_errors: 0
  indentation_errors: 0
  exhausted_context_windows: 0
  prompt_tokens: 2719961
  completion_tokens: 4648227
  test_timeouts: 0
  total_tests: 225
  command: aider --model gemini/gemini-2.5-pro-preview-06-05 --thinking-tokens 32k
  date: 2025-06-06
  versions: 0.84.1.dev
  seconds_per_case: 200.3
  total_cost: 49.8822

- dirname: 2025-06-06-16-47-07--r1-diff
  test_cases: 224
  model: DeepSeek R1 (0528)
  edit_format: diff
  commit_hash: 4c161f9-dirty
  pass_rate_1: 34.4
  pass_rate_2: 71.4
  pass_num_1: 77
  pass_num_2: 160
  percent_cases_well_formed: 94.6
  error_outputs: 28
  num_malformed_responses: 15
  num_with_malformed_responses: 12
  user_asks: 105
  lazy_comments: 0
  syntax_errors: 0
  indentation_errors: 0
  exhausted_context_windows: 0
  prompt_tokens: 2644169
  completion_tokens: 1842168
  test_timeouts: 2
  total_tests: 225
  command: aider --model deepseek/deepseek-reasoner
  date: 2025-06-06
  versions: 0.84.1.dev
  seconds_per_case: 716.6
  total_cost: 4.8016

- dirname: 2025-06-25-21-04-24--o3-price-reduction-high
  test_cases: 225
  model: o3 (high)
  edit_format: diff
  commit_hash: c48fea6
  reasoning_effort: high
  pass_rate_1: 40.0
  pass_rate_2: 81.3
  pass_num_1: 90
  pass_num_2: 183
  percent_cases_well_formed: 94.7
  error_outputs: 25
  num_malformed_responses: 23
  num_with_malformed_responses: 12
  user_asks: 116
  lazy_comments: 0
  syntax_errors: 0
  indentation_errors: 0
  exhausted_context_windows: 1
  prompt_tokens: 3148932
  completion_tokens: 2047615
  test_timeouts: 2
  total_tests: 225
  command: aider --model o3 --reasoning-effort high
  date: 2025-06-25
  versions: 0.84.1.dev
  seconds_per_case: 197.3
  total_cost: 21.2259

- dirname: 2025-06-25-20-30-16--o3-price-reduction
  test_cases: 225
  model: o3
  edit_format: diff
  commit_hash: c48fea6
  pass_rate_1: 40.9
  pass_rate_2: 76.9
  pass_num_1: 92
  pass_num_2: 173
  percent_cases_well_formed: 93.8
  error_outputs: 22
  num_malformed_responses: 22
  num_with_malformed_responses: 14
  user_asks: 108
  lazy_comments: 2
  syntax_errors: 0
  indentation_errors: 0
  exhausted_context_windows: 0
  prompt_tokens: 2893189
  completion_tokens: 1154767
  test_timeouts: 1
  total_tests: 225
  command: aider --model o3
  date: 2025-06-25
  versions: 0.84.1.dev
  seconds_per_case: 101.7
  total_cost: 13.7517

- dirname: 2025-06-27-23-53-57--o3-mini-high-diff-arch
  test_cases: 224
  model: o3 (high) + gpt-4.1
  edit_format: architect
  commit_hash: 4f4f00f-dirty
  editor_model: gpt-4.1
  editor_edit_format: editor-diff
  reasoning_effort: high
  pass_rate_1: 34.8
  pass_rate_2: 78.2
  pass_num_1: 78
  pass_num_2: 176
  percent_cases_well_formed: 100.0
  error_outputs: 18
  num_malformed_responses: 0
  num_with_malformed_responses: 0
  user_asks: 172
  lazy_comments: 0
  syntax_errors: 0
  indentation_errors: 0
  exhausted_context_windows: 1
  prompt_tokens: 1306877
  completion_tokens: 1327154
  test_timeouts: 1
  total_tests: 225
  command: aider --model o3
  date: 2025-06-27
  versions: 0.85.1.dev
  seconds_per_case: 121.8
  total_cost: 17.5518

- dirname: 2025-06-28-00-38-18--o3-pro-high
  test_cases: 225
  model: o3-pro (high)
  edit_format: diff
  commit_hash: 5318380
  reasoning_effort: high
  pass_rate_1: 43.6
  pass_rate_2: 84.9
  pass_num_1: 98
  pass_num_2: 191
  percent_cases_well_formed: 97.8
  error_outputs: 20
  num_malformed_responses: 8
  num_with_malformed_responses: 5
  user_asks: 100
  lazy_comments: 0
  syntax_errors: 0
  indentation_errors: 0
  exhausted_context_windows: 0
  prompt_tokens: 2372636
  completion_tokens: 1235902
  test_timeouts: 1
  total_tests: 225
  command: aider --model o3-pro
  date: 2025-06-28
  versions: 0.85.1.dev
  seconds_per_case: 449.0
  total_cost: 146.3249

- dirname: 2025-07-11-19-37-40--xai-or-grok4-high
  test_cases: 225
  model: grok-4 (high)
  edit_format: diff
  commit_hash: f7870b6-dirty
  reasoning_effort: high
  pass_rate_1: 40.9
  pass_rate_2: 79.6
  pass_num_1: 92
  pass_num_2: 179
  percent_cases_well_formed: 97.3
  error_outputs: 11
  num_malformed_responses: 8
  num_with_malformed_responses: 6
  user_asks: 133
  lazy_comments: 0
  syntax_errors: 0
  indentation_errors: 0
  exhausted_context_windows: 0
  prompt_tokens: 2815347
  completion_tokens: 3411480
  test_timeouts: 0
  total_tests: 225
  command: aider --model openrouter/x-ai/grok-4
  date: 2025-07-11
  versions: 0.85.2.dev
  seconds_per_case: 403.2
  total_cost: 59.6182

- dirname: 2025-07-17-17-41-54--kimi-k2-diff-or-pricing
  test_cases: 225
  model: Kimi K2
  edit_format: diff
  commit_hash: 915ebff-dirty
  pass_rate_1: 20.4
  pass_rate_2: 59.1
  pass_num_1: 46
  pass_num_2: 133
  percent_cases_well_formed: 92.9
  error_outputs: 19
  num_malformed_responses: 19
  num_with_malformed_responses: 16
  user_asks: 61
  lazy_comments: 0
  syntax_errors: 0
  indentation_errors: 0
  exhausted_context_windows: 0
  prompt_tokens: 2355141
  completion_tokens: 363846
  test_timeouts: 4
  total_tests: 225
  command: aider --model openrouter/moonshotai/kimi-k2
  date: 2025-07-17
  versions: 0.85.3.dev
  seconds_per_case: 67.6
  total_cost: 1.2357

- dirname: 2025-08-10-08-45-03--GPT-OSS-120_bc
  test_cases: 225
  model: openai/gpt-oss-120b
  edit_format: diff
  commit_hash: f38200c
  pass_rate_1: 21.8
  pass_rate_2: 68.4
  pass_num_1: 49
  pass_num_2: 154
  percent_cases_well_formed: 89.8
  error_outputs: 55
  num_malformed_responses: 26
  num_with_malformed_responses: 23
  user_asks: 106
  lazy_comments: 1
  syntax_errors: 0
  indentation_errors: 0
  exhausted_context_windows: 1
  prompt_tokens: 2635667
  completion_tokens: 3706392
  test_timeouts: 1
  total_tests: 225
  command: aider --model openai/gpt-oss-120b reasoning high
  date: 2025-08-10
  versions: 0.85.3.dev
<<<<<<< HEAD
  seconds_per_case: 1463.4
  total_cost: 0.0000
=======
  seconds_per_case: 35.5
  total_cost: 0.7406

- dirname: 2025-08-23-15-47-21--gpt-5-high
  test_cases: 225
  model: gpt-5 (high)
  edit_format: diff
  commit_hash: 32faf82
  reasoning_effort: high
  pass_rate_1: 52.0
  pass_rate_2: 88.0
  pass_num_1: 117
  pass_num_2: 198
  percent_cases_well_formed: 91.6
  error_outputs: 23
  num_malformed_responses: 22
  num_with_malformed_responses: 19
  user_asks: 96
  lazy_comments: 3
  syntax_errors: 0
  indentation_errors: 0
  exhausted_context_windows: 0
  prompt_tokens: 2675561
  completion_tokens: 2623429
  test_timeouts: 3
  total_tests: 225
  command: aider --model openai/gpt-5
  date: 2025-08-23
  versions: 0.86.2.dev
  seconds_per_case: 194.0
  total_cost: 29.0829

- dirname: 2025-08-25-13-23-27--gpt-5-medium
  test_cases: 225
  model: gpt-5 (medium)
  edit_format: diff
  commit_hash: 32faf82
  reasoning_effort: medium
  pass_rate_1: 49.8
  pass_rate_2: 86.7
  pass_num_1: 112
  pass_num_2: 195
  percent_cases_well_formed: 88.4
  error_outputs: 40
  num_malformed_responses: 40
  num_with_malformed_responses: 26
  user_asks: 102
  lazy_comments: 0
  syntax_errors: 0
  indentation_errors: 0
  exhausted_context_windows: 0
  prompt_tokens: 2827261
  completion_tokens: 1468799
  test_timeouts: 0
  total_tests: 225
  command: aider --model openai/gpt-5
  date: 2025-08-25
  versions: 0.86.2.dev
  seconds_per_case: 118.7
  total_cost: 17.6930

- dirname: 2025-08-25-14-16-37--gpt-5-low
  test_cases: 225
  model: gpt-5 (low)
  edit_format: diff
  commit_hash: 32faf82
  reasoning_effort: low
  pass_rate_1: 43.1
  pass_rate_2: 81.3
  pass_num_1: 97
  pass_num_2: 183
  percent_cases_well_formed: 86.7
  error_outputs: 46
  num_malformed_responses: 46
  num_with_malformed_responses: 30
  user_asks: 113
  lazy_comments: 1
  syntax_errors: 0
  indentation_errors: 0
  exhausted_context_windows: 0
  prompt_tokens: 2534059
  completion_tokens: 779568
  test_timeouts: 1
  total_tests: 225
  command: aider --model openai/gpt-5
  date: 2025-08-25
  versions: 0.86.2.dev
  seconds_per_case: 62.4
  total_cost: 10.3713

- dirname: 2025-10-03-09-45-34--deepseek-v3.2-reasoner
  test_cases: 225
  model: DeepSeek-V3.2-Exp (Reasoner)
  edit_format: diff
  commit_hash: cbb5376
  pass_rate_1: 39.6
  pass_rate_2: 74.2
  pass_num_1: 89
  pass_num_2: 167
  percent_cases_well_formed: 97.3
  error_outputs: 8
  num_malformed_responses: 6
  num_with_malformed_responses: 6
  user_asks: 67
  lazy_comments: 0
  syntax_errors: 0
  indentation_errors: 0
  exhausted_context_windows: 1
  prompt_tokens: 2191446
  completion_tokens: 1645129
  test_timeouts: 1
  total_tests: 225
  command: aider --model deepseek/deepseek-reasoner
  date: 2025-10-03
  versions: 0.86.2.dev
  seconds_per_case: 291.2
  total_cost: 1.3045

- dirname: 2025-10-03-09-21-36--deepseek-v3.2-chat
  test_cases: 225
  model: DeepSeek-V3.2-Exp (Chat)
  edit_format: diff
  commit_hash: cbb5376
  pass_rate_1: 38.7
  pass_rate_2: 70.2
  pass_num_1: 87
  pass_num_2: 158
  percent_cases_well_formed: 98.2
  error_outputs: 6
  num_malformed_responses: 4
  num_with_malformed_responses: 4
  user_asks: 60
  lazy_comments: 0
  syntax_errors: 0
  indentation_errors: 0
  exhausted_context_windows: 1
  prompt_tokens: 2266868
  completion_tokens: 573477
  test_timeouts: 4
  total_tests: 225
  command: aider --model deepseek/deepseek-chat
  date: 2025-10-03
  versions: 0.86.2.dev
  seconds_per_case: 104.0
  total_cost: 0.8756
>>>>>>> c74f5efb
<|MERGE_RESOLUTION|>--- conflicted
+++ resolved
@@ -1709,12 +1709,8 @@
   command: aider --model openai/gpt-oss-120b reasoning high
   date: 2025-08-10
   versions: 0.85.3.dev
-<<<<<<< HEAD
   seconds_per_case: 1463.4
   total_cost: 0.0000
-=======
-  seconds_per_case: 35.5
-  total_cost: 0.7406
 
 - dirname: 2025-08-23-15-47-21--gpt-5-high
   test_cases: 225
@@ -1857,5 +1853,4 @@
   date: 2025-10-03
   versions: 0.86.2.dev
   seconds_per_case: 104.0
-  total_cost: 0.8756
->>>>>>> c74f5efb
+  total_cost: 0.8756