- dirname: 2025-02-25-20-23-07--gemini-pro
  test_cases: 225
  model: Gemini 2.0 Pro exp-02-05
  edit_format: whole
  commit_hash: 2fccd47
  pass_rate_1: 20.4
  pass_rate_2: 35.6
  pass_num_1: 46
  pass_num_2: 80
  percent_cases_well_formed: 100.0
  error_outputs: 430
  num_malformed_responses: 0
  num_with_malformed_responses: 0
  user_asks: 13
  lazy_comments: 0
  syntax_errors: 0
  indentation_errors: 0
  exhausted_context_windows: 0
  test_timeouts: 5
  total_tests: 225
  command: aider --model gemini/gemini-2.0-pro-exp-02-05
  date: 2025-02-25
  versions: 0.75.2.dev
  seconds_per_case: 34.8
  total_cost: 0.0000

- dirname: 2024-12-21-18-41-18--polyglot-gpt-4o-mini
  test_cases: 225
  model: gpt-4o-mini-2024-07-18
  edit_format: whole
  commit_hash: a755079-dirty
  pass_rate_1: 0.9
  pass_rate_2: 3.6
  pass_num_1: 2
  pass_num_2: 8
  percent_cases_well_formed: 100.0
  error_outputs: 0
  num_malformed_responses: 0
  num_with_malformed_responses: 0
  user_asks: 36
  lazy_comments: 0
  syntax_errors: 0
  indentation_errors: 0
  exhausted_context_windows: 0
  test_timeouts: 3
  total_tests: 225
  command: aider --model gpt-4o-mini-2024-07-18
  date: 2024-12-21
  versions: 0.69.2.dev
  seconds_per_case: 17.3
  total_cost: 0.3236

- dirname: 2025-01-17-19-44-33--sonnet-baseline-jan-17
  test_cases: 225
  model: claude-3-5-sonnet-20241022
  edit_format: diff
  commit_hash: 6451d59
  pass_rate_1: 22.2
  pass_rate_2: 51.6
  pass_num_1: 50
  pass_num_2: 116
  percent_cases_well_formed: 99.6
  error_outputs: 2
  num_malformed_responses: 1
  num_with_malformed_responses: 1
  user_asks: 11
  lazy_comments: 0
  syntax_errors: 0
  indentation_errors: 0
  exhausted_context_windows: 1
  test_timeouts: 8
  total_tests: 225
  command: aider --model claude-3-5-sonnet-20241022
  date: 2025-01-17
  versions: 0.71.2.dev
  seconds_per_case: 21.4
  total_cost: 14.4063
  
- dirname: 2024-12-30-20-57-12--gpt-4o-2024-11-20-ex-as-sys
  test_cases: 225
  model: gpt-4o-2024-11-20
  edit_format: diff
  commit_hash: 09ee197-dirty
  pass_rate_1: 4.9
  pass_rate_2: 18.2
  pass_num_1: 11
  pass_num_2: 41
  percent_cases_well_formed: 95.1
  error_outputs: 12
  num_malformed_responses: 12
  num_with_malformed_responses: 11
  user_asks: 53
  lazy_comments: 0
  syntax_errors: 0
  indentation_errors: 0
  exhausted_context_windows: 0
  test_timeouts: 12
  total_tests: 225
  command: aider --model gpt-4o-2024-11-20
  date: 2024-12-30
  versions: 0.70.1.dev
  seconds_per_case: 12.1
  total_cost: 6.7351
  
- dirname: 2024-12-30-20-44-54--gpt4o-ex-as-sys-clean-prompt
  test_cases: 225
  model: gpt-4o-2024-08-06
  edit_format: diff
  commit_hash: 09ee197-dirty
  pass_rate_1: 4.9
  pass_rate_2: 23.1
  pass_num_1: 11
  pass_num_2: 52
  percent_cases_well_formed: 94.2
  error_outputs: 21
  num_malformed_responses: 21
  num_with_malformed_responses: 13
  user_asks: 65
  lazy_comments: 0
  syntax_errors: 0
  indentation_errors: 0
  exhausted_context_windows: 0
  test_timeouts: 3
  total_tests: 225
  command: aider --model gpt-4o-2024-08-06
  date: 2024-12-30
  versions: 0.70.1.dev
  seconds_per_case: 16.0
  total_cost: 7.0286
  
- dirname: 2024-12-21-19-23-03--polyglot-o1-hard-diff
  test_cases: 224
  model: o1-2024-12-17 (high)
  edit_format: diff
  commit_hash: a755079-dirty
  pass_rate_1: 23.7
  pass_rate_2: 61.7
  pass_num_1: 53
  pass_num_2: 139
  percent_cases_well_formed: 91.5
  error_outputs: 25
  num_malformed_responses: 24
  num_with_malformed_responses: 19
  user_asks: 16
  lazy_comments: 0
  syntax_errors: 0
  indentation_errors: 0
  exhausted_context_windows: 0
  test_timeouts: 2
  total_tests: 225
  command: aider --model openrouter/openai/o1
  date: 2024-12-21
  versions: 0.69.2.dev
  seconds_per_case: 133.2
  total_cost: 186.4958

- dirname: 2024-12-21-20-56-21--polyglot-deepseek-diff
  test_cases: 225
  model: DeepSeek Chat V2.5
  edit_format: diff
  commit_hash: a755079-dirty
  pass_rate_1: 5.3
  pass_rate_2: 17.8
  pass_num_1: 12
  pass_num_2: 40
  percent_cases_well_formed: 92.9
  error_outputs: 42
  num_malformed_responses: 37
  num_with_malformed_responses: 16
  user_asks: 23
  lazy_comments: 0
  syntax_errors: 0
  indentation_errors: 0
  exhausted_context_windows: 5
  test_timeouts: 5
  total_tests: 225
  command: aider --model deepseek/deepseek-chat
  date: 2024-12-21
  versions: 0.69.2.dev
  seconds_per_case: 184.0
  total_cost: 0.5101

- dirname: 2024-12-21-21-46-27--polyglot-haiku-diff
  test_cases: 225
  model: claude-3-5-haiku-20241022
  edit_format: diff
  commit_hash: a755079-dirty
  pass_rate_1: 7.1
  pass_rate_2: 28.0
  pass_num_1: 16
  pass_num_2: 63
  percent_cases_well_formed: 91.1
  error_outputs: 31
  num_malformed_responses: 30
  num_with_malformed_responses: 20
  user_asks: 13
  lazy_comments: 0
  syntax_errors: 0
  indentation_errors: 0
  exhausted_context_windows: 1
  test_timeouts: 9
  total_tests: 225
  command: aider --model claude-3-5-haiku-20241022
  date: 2024-12-21
  versions: 0.69.2.dev
  seconds_per_case: 31.8
  total_cost: 6.0583

- dirname: 2024-12-22-13-22-32--polyglot-qwen-diff
  test_cases: 225
  model: Qwen2.5-Coder-32B-Instruct
  edit_format: diff
  commit_hash: 6d7e8be-dirty
  pass_rate_1: 4.4
  pass_rate_2: 8.0
  pass_num_1: 10
  pass_num_2: 18
  percent_cases_well_formed: 71.6
  error_outputs: 158
  num_malformed_responses: 148
  num_with_malformed_responses: 64
  user_asks: 132
  lazy_comments: 0
  syntax_errors: 0
  indentation_errors: 0
  exhausted_context_windows: 1
  test_timeouts: 2
  total_tests: 225
  command: "aider --model openai/Qwen/Qwen2.5-Coder-32B-Instruct # via hyperbolic"
  date: 2024-12-22
  versions: 0.69.2.dev
  seconds_per_case: 84.4
  total_cost: 0.0000

- dirname: 2024-12-22-21-26-35--polyglot-o1mini-whole
  test_cases: 225
  model: o1-mini-2024-09-12
  edit_format: whole
  commit_hash: 37df899
  pass_rate_1: 5.8
  pass_rate_2: 32.9
  pass_num_1: 13
  pass_num_2: 74
  percent_cases_well_formed: 96.9
  error_outputs: 8
  num_malformed_responses: 8
  num_with_malformed_responses: 7
  user_asks: 27
  lazy_comments: 0
  syntax_errors: 0
  indentation_errors: 0
  exhausted_context_windows: 0
  test_timeouts: 3
  total_tests: 225
  command: aider --model o1-mini
  date: 2024-12-22
  versions: 0.69.2.dev
  seconds_per_case: 34.7
  total_cost: 18.5770

- dirname: 2024-12-22-18-43-25--gemini-exp-1206-polyglot-whole-2
  test_cases: 225
  model: gemini-exp-1206
  edit_format: whole
  commit_hash: b1bc2f8
  pass_rate_1: 19.6
  pass_rate_2: 38.2
  pass_num_1: 44
  pass_num_2: 86
  percent_cases_well_formed: 98.2
  error_outputs: 8
  num_malformed_responses: 8
  num_with_malformed_responses: 4
  user_asks: 32
  lazy_comments: 0
  syntax_errors: 0
  indentation_errors: 0
  exhausted_context_windows: 0
  test_timeouts: 9
  total_tests: 225
  command: aider --model gemini/gemini-exp-1206
  date: 2024-12-22
  versions: 0.69.2.dev
  seconds_per_case: 45.5
  total_cost: 0.0000
  
- dirname: 2024-12-22-20-08-13--gemini-2.0-flash-exp-polyglot-whole
  test_cases: 225
  model: gemini-2.0-flash-exp
  edit_format: whole
  commit_hash: b1bc2f8
  pass_rate_1: 11.6
  pass_rate_2: 22.2
  pass_num_1: 26
  pass_num_2: 50
  percent_cases_well_formed: 100.0
  error_outputs: 1
  num_malformed_responses: 0
  num_with_malformed_responses: 0
  user_asks: 9
  lazy_comments: 0
  syntax_errors: 0
  indentation_errors: 0
  exhausted_context_windows: 1
  test_timeouts: 8
  total_tests: 225
  command: aider --model gemini/gemini-2.0-flash-exp
  date: 2024-12-22
  versions: 0.69.2.dev
  seconds_per_case: 12.2
  total_cost: 0.0000
  
- dirname: 2024-12-23-01-11-56--yi-test
  test_cases: 225
  model: yi-lightning
  edit_format: whole
  commit_hash: 2b1625e
  pass_rate_1: 5.8
  pass_rate_2: 12.9
  pass_num_1: 13
  pass_num_2: 29
  percent_cases_well_formed: 92.9
  error_outputs: 87
  num_malformed_responses: 72
  num_with_malformed_responses: 16
  user_asks: 107
  lazy_comments: 0
  syntax_errors: 0
  indentation_errors: 0
  exhausted_context_windows: 1
  test_timeouts: 6
  total_tests: 225
  command: aider --model openai/yi-lightning
  date: 2024-12-23
  versions: 0.69.2.dev
  seconds_per_case: 146.7
  total_cost: 0.0000

- dirname: 2024-12-25-13-31-51--deepseekv3preview-diff2
  test_cases: 225
  model: DeepSeek Chat V3 (prev)
  edit_format: diff
  commit_hash: 0a23c4a-dirty
  pass_rate_1: 22.7
  pass_rate_2: 48.4
  pass_num_1: 51
  pass_num_2: 109
  percent_cases_well_formed: 98.7
  error_outputs: 7
  num_malformed_responses: 7
  num_with_malformed_responses: 3
  user_asks: 19
  lazy_comments: 0
  syntax_errors: 0
  indentation_errors: 0
  exhausted_context_windows: 0
  test_timeouts: 8
  total_tests: 225
  command: aider --model deepseek/deepseek-chat
  date: 2024-12-25
  versions: 0.69.2.dev
  seconds_per_case: 34.8
  total_cost: 0.3369

- dirname: 2024-12-26-00-55-20--Qwen2.5-Coder-32B-Instruct
  test_cases: 225
  model: Qwen2.5-Coder-32B-Instruct
  edit_format: whole
  commit_hash: b51768b0
  pass_rate_1: 4.9
  pass_rate_2: 16.4
  pass_num_1: 11
  pass_num_2: 37
  percent_cases_well_formed: 99.6
  error_outputs: 1
  num_malformed_responses: 1
  num_with_malformed_responses: 1
  user_asks: 33
  lazy_comments: 0
  syntax_errors: 0
  indentation_errors: 0
  exhausted_context_windows: 0
  test_timeouts: 6
  total_tests: 225
  command: aider --model openai/Qwen2.5-Coder-32B-Instruct
  date: 2024-12-26
  versions: 0.69.2.dev
  seconds_per_case: 42.0
  total_cost: 0.0000

- dirname: 2025-01-13-18-17-25--codestral-whole2
  test_cases: 225
  model: Codestral 25.01
  edit_format: whole
  commit_hash: 0cba898-dirty
  pass_rate_1: 4.0
  pass_rate_2: 11.1
  pass_num_1: 9
  pass_num_2: 25
  percent_cases_well_formed: 100.0
  error_outputs: 0
  num_malformed_responses: 0
  num_with_malformed_responses: 0
  user_asks: 47
  lazy_comments: 0
  syntax_errors: 0
  indentation_errors: 0
  exhausted_context_windows: 0
  test_timeouts: 4
  total_tests: 225
  command: aider --model mistral/codestral-latest
  date: 2025-01-13
  versions: 0.71.2.dev
  seconds_per_case: 9.3
  total_cost: 1.9834

- dirname: 2025-01-20-19-11-38--ds-turns-upd-cur-msgs-fix-with-summarizer
  test_cases: 225
  model: DeepSeek R1
  edit_format: diff
  commit_hash: 5650697-dirty
  pass_rate_1: 26.7
  pass_rate_2: 56.9
  pass_num_1: 60
  pass_num_2: 128
  percent_cases_well_formed: 96.9
  error_outputs: 8
  num_malformed_responses: 7
  num_with_malformed_responses: 7
  user_asks: 15
  lazy_comments: 0
  syntax_errors: 0
  indentation_errors: 0
  exhausted_context_windows: 1
  test_timeouts: 5
  total_tests: 225
  command: aider --model deepseek/deepseek-reasoner
  date: 2025-01-20
  versions: 0.71.2.dev
  seconds_per_case: 113.7
  total_cost: 5.4193

- dirname: 2025-01-23-19-14-48--r1-architect-sonnet
  test_cases: 225
  model: DeepSeek R1 + claude-3-5-sonnet-20241022
  edit_format: architect
  commit_hash: 05a77c7
  editor_model: claude-3-5-sonnet-20241022
  editor_edit_format: editor-diff
  pass_rate_1: 27.1
  pass_rate_2: 64.0
  pass_num_1: 61
  pass_num_2: 144
  percent_cases_well_formed: 100.0
  error_outputs: 2
  num_malformed_responses: 0
  num_with_malformed_responses: 0
  user_asks: 392
  lazy_comments: 6
  syntax_errors: 0
  indentation_errors: 0
  exhausted_context_windows: 0
  test_timeouts: 5
  total_tests: 225
  command: aider --architect --model r1 --editor-model sonnet
  date: 2025-01-23
  versions: 0.72.3.dev
  seconds_per_case: 251.6
  total_cost: 13.2933

- dirname: 2025-01-28-16-00-03--qwen-max-2025-01-25-polyglot-diff
  test_cases: 225
  model: qwen-max-2025-01-25
  edit_format: diff
  commit_hash: ae7d459
  pass_rate_1: 9.3
  pass_rate_2: 21.8
  pass_num_1: 21
  pass_num_2: 49
  percent_cases_well_formed: 90.2
  error_outputs: 46
  num_malformed_responses: 44
  num_with_malformed_responses: 22
  user_asks: 23
  lazy_comments: 0
  syntax_errors: 0
  indentation_errors: 0
  exhausted_context_windows: 0
  test_timeouts: 9
  total_tests: 225
  command: OPENAI_API_BASE=https://dashscope-intl.aliyuncs.com/compatible-mode/v1 aider --model openai/qwen-max-2025-01-25
  date: 2025-01-28
  versions: 0.72.4.dev
  seconds_per_case: 39.5

- dirname: 2025-01-31-20-27-46--o3-mini-diff2
  test_cases: 225
  model: o3-mini (medium)
  edit_format: diff
  commit_hash: 2fb517b-dirty
  pass_rate_1: 19.1
  pass_rate_2: 53.8
  pass_num_1: 43
  pass_num_2: 121
  percent_cases_well_formed: 95.1
  error_outputs: 28
  num_malformed_responses: 28
  num_with_malformed_responses: 11
  user_asks: 17
  lazy_comments: 0
  syntax_errors: 0
  indentation_errors: 0
  exhausted_context_windows: 0
  test_timeouts: 2
  total_tests: 225
  command: aider --model o3-mini
  date: 2025-01-31
  versions: 0.72.4.dev
  seconds_per_case: 47.2
  total_cost: 8.8599

- dirname: 2025-01-31-20-42-47--o3-mini-diff-high
  test_cases: 224
  model: o3-mini (high)
  edit_format: diff
  commit_hash: b0d58d1-dirty
  pass_rate_1: 21.0
  pass_rate_2: 60.4
  pass_num_1: 47
  pass_num_2: 136
  percent_cases_well_formed: 93.3
  error_outputs: 26
  num_malformed_responses: 24
  num_with_malformed_responses: 15
  user_asks: 19
  lazy_comments: 0
  syntax_errors: 0
  indentation_errors: 0
  exhausted_context_windows: 1
  test_timeouts: 7
  total_tests: 225
  command: aider --model o3-mini --reasoning-effort high
  date: 2025-01-31
  versions: 0.72.4.dev
  seconds_per_case: 124.6
  total_cost: 18.1584

- dirname: 2025-01-21-22-51-49--gemini-2.0-flash-thinking-exp-01-21-polyglot-diff
  test_cases: 225
  model: gemini-2.0-flash-thinking-exp-01-21
  edit_format: diff
  commit_hash: 843720a
  pass_rate_1: 5.8
  pass_rate_2: 18.2
  pass_num_1: 13
  pass_num_2: 41
  percent_cases_well_formed: 77.8
  error_outputs: 182
  num_malformed_responses: 180
  num_with_malformed_responses: 50
  user_asks: 26
  lazy_comments: 0
  syntax_errors: 0
  indentation_errors: 0
  exhausted_context_windows: 2
  test_timeouts: 7
  total_tests: 225
  command: aider --model gemini/gemini-2.0-flash-thinking-exp-01-21
  date: 2025-01-21
  versions: 0.72.2.dev
  seconds_per_case: 24.2
  total_cost: 0.0000

- dirname: 2025-02-15-19-51-22--chatgpt4o-feb15-diff
  test_cases: 223
  model: chatgpt-4o-latest (2025-02-15)
  edit_format: diff
  commit_hash: 108ce18-dirty
  pass_rate_1: 9.0
  pass_rate_2: 27.1
  pass_num_1: 20
  pass_num_2: 61
  percent_cases_well_formed: 93.3
  error_outputs: 66
  num_malformed_responses: 21
  num_with_malformed_responses: 15
  user_asks: 57
  lazy_comments: 0
  syntax_errors: 0
  indentation_errors: 0
  exhausted_context_windows: 0
  test_timeouts: 2
  total_tests: 225
  command: aider --model chatgpt-4o-latest
  date: 2025-02-15
  versions: 0.74.3.dev
  seconds_per_case: 12.4
  total_cost: 14.3703

- dirname: 2025-02-24-19-54-07--sonnet37-diff
  test_cases: 225
  model: claude-3-7-sonnet-20250219 (no thinking)
  edit_format: diff
  commit_hash: 75e9ee6
  pass_rate_1: 24.4
  pass_rate_2: 60.4
  pass_num_1: 55
  pass_num_2: 136
  percent_cases_well_formed: 93.3
  error_outputs: 16
  num_malformed_responses: 16
  num_with_malformed_responses: 15
  user_asks: 12
  lazy_comments: 0
  syntax_errors: 0
  indentation_errors: 0
  exhausted_context_windows: 0
  test_timeouts: 0
  total_tests: 225
  command: aider --model sonnet
  date: 2025-02-24
  versions: 0.74.4.dev
  seconds_per_case: 28.3
  total_cost: 17.7191

- dirname: 2025-02-24-21-47-23--sonnet37-diff-think-32k-64k
  test_cases: 225
  model: claude-3-7-sonnet-20250219 (32k thinking tokens)
  edit_format: diff
  commit_hash: 60d11a6, 93edbda
  pass_rate_1: 29.3
  pass_rate_2: 64.9
  pass_num_1: 66
  pass_num_2: 146
  percent_cases_well_formed: 97.8
  error_outputs: 66
  num_malformed_responses: 5
  num_with_malformed_responses: 5
  user_asks: 5
  lazy_comments: 0
  syntax_errors: 0
  indentation_errors: 0
  exhausted_context_windows: 0
  test_timeouts: 1
  total_tests: 225
  command: "aider --model anthropic/claude-3-7-sonnet-20250219 --thinking-tokens 32k"
  date: 2025-02-24
  versions: 0.75.1.dev
  seconds_per_case: 105.2
  total_cost: 36.8343

- dirname: 2025-02-27-20-26-15--gpt45-diff3
  test_cases: 224
  model: gpt-4.5-preview
  edit_format: diff
  commit_hash: b462e55-dirty
  pass_rate_1: 22.3
  pass_rate_2: 44.9
  pass_num_1: 50
  pass_num_2: 101
  percent_cases_well_formed: 97.3
  error_outputs: 10
  num_malformed_responses: 8
  num_with_malformed_responses: 6
  user_asks: 15
  lazy_comments: 0
  syntax_errors: 0
  indentation_errors: 0
  exhausted_context_windows: 1
  test_timeouts: 2
  total_tests: 225
  command: aider --model openai/gpt-4.5-preview
  date: 2025-02-27
  versions: 0.75.2.dev
  seconds_per_case: 113.5
  total_cost: 183.1802

- dirname: 2025-03-06-17-40-24--qwq32b-diff-temp-topp-ex-sys-remind-user-for-real
  test_cases: 225
  model: QwQ-32B
  edit_format: diff
  commit_hash: 51d118f-dirty
  pass_rate_1: 8.0
  pass_rate_2: 20.9
  pass_num_1: 18
  pass_num_2: 47
  percent_cases_well_formed: 67.6
  error_outputs: 145
  num_malformed_responses: 143
  num_with_malformed_responses: 73
  user_asks: 17
  lazy_comments: 0
  syntax_errors: 0
  indentation_errors: 0
  exhausted_context_windows: 1
  test_timeouts: 4
  total_tests: 225
  command: aider --model fireworks_ai/accounts/fireworks/models/qwq-32b
  date: 2025-03-06
  versions: 0.75.3.dev
  seconds_per_case: 228.6
  total_cost: 0.0000

- dirname: 2025-03-07-15-11-27--qwq32b-arch-temp-topp-again
  test_cases: 225
  model: QwQ-32B + Qwen 2.5 Coder Instruct
  edit_format: architect
  commit_hash: 52162a5
  editor_model: fireworks_ai/accounts/fireworks/models/qwen2p5-coder-32b-instruct
  editor_edit_format: editor-diff
  pass_rate_1: 9.8
  pass_rate_2: 26.2
  pass_num_1: 22
  pass_num_2: 59
  percent_cases_well_formed: 100.0
  error_outputs: 122
  num_malformed_responses: 0
  num_with_malformed_responses: 0
  user_asks: 489
  lazy_comments: 8
  syntax_errors: 0
  indentation_errors: 0
  exhausted_context_windows: 1
  test_timeouts: 2
  total_tests: 225
  command: aider --model fireworks_ai/accounts/fireworks/models/qwq-32b --architect
  date: 2025-03-07
  versions: 0.75.3.dev
  seconds_per_case: 137.4
  total_cost: 0

- dirname: 2025-03-14-23-40-00--cmda-quality-whole2
  test_cases: 225
  model: command-a-03-2025-quality
  edit_format: whole
  commit_hash: a1aa63f
  pass_rate_1: 2.2
  pass_rate_2: 12.0
  pass_num_1: 5
  pass_num_2: 27
  percent_cases_well_formed: 99.6
  error_outputs: 2
  num_malformed_responses: 1
  num_with_malformed_responses: 1
  user_asks: 215
  lazy_comments: 0
  syntax_errors: 0
  indentation_errors: 0
  exhausted_context_windows: 1
  test_timeouts: 4
  total_tests: 225
  command: OPENAI_API_BASE=https://api.cohere.ai/compatibility/v1 aider --model openai/command-a-03-2025-quality
  date: 2025-03-14
  versions: 0.77.1.dev
  seconds_per_case: 85.1
  total_cost: 0.0000

- dirname: 2025-03-15-01-21-24--gemma3-27b-or
  test_cases: 225
  model: gemma-3-27b-it
  edit_format: whole
  commit_hash: fd21f51-dirty
  pass_rate_1: 1.8
  pass_rate_2: 4.9
  pass_num_1: 4
  pass_num_2: 11
  percent_cases_well_formed: 100.0
  error_outputs: 3
  num_malformed_responses: 0
  num_with_malformed_responses: 0
  user_asks: 181
  lazy_comments: 0
  syntax_errors: 0
  indentation_errors: 0
  exhausted_context_windows: 1
  test_timeouts: 3
  total_tests: 225
  command: aider --model openrouter/google/gemma-3-27b-it
  date: 2025-03-15
  versions: 0.77.1.dev
  seconds_per_case: 79.7
  total_cost: 0.0000

- dirname: 2025-03-24-15-41-33--deepseek-v3-0324-polyglot-diff
  test_cases: 225
  model: DeepSeek V3 (0324)
  edit_format: diff
  commit_hash: 502b863
  pass_rate_1: 28.0
  pass_rate_2: 55.1
  pass_num_1: 63
  pass_num_2: 124
  percent_cases_well_formed: 99.6
  error_outputs: 32
  num_malformed_responses: 1
  num_with_malformed_responses: 1
  user_asks: 96
  lazy_comments: 0
  syntax_errors: 0
  indentation_errors: 0
  exhausted_context_windows: 2
  test_timeouts: 4
  total_tests: 225
  command: aider --model deepseek/deepseek-chat
  date: 2025-03-24
  versions: 0.78.1.dev
  seconds_per_case: 290.0
  total_cost: 1.1164

- dirname: 2025-04-12-04-55-50--gemini-25-pro-diff-fenced
  test_cases: 225
  model: Gemini 2.5 Pro Preview 03-25
  edit_format: diff-fenced
  commit_hash: 0282574
  pass_rate_1: 40.9
  pass_rate_2: 72.9
  pass_num_1: 92
  pass_num_2: 164
  percent_cases_well_formed: 92.4
  error_outputs: 21
  num_malformed_responses: 21
  num_with_malformed_responses: 17
  user_asks: 69
  lazy_comments: 0
  syntax_errors: 0
  indentation_errors: 0
  exhausted_context_windows: 0
  test_timeouts: 2
  total_tests: 225
  command: aider --model gemini/gemini-2.5-pro-preview-03-25
  date: 2025-04-12
  versions: 0.81.3.dev
  seconds_per_case: 45.3
  total_cost: 0 # incorrect: 6.3174

- dirname: 2025-03-29-05-24-55--chatgpt4o-mar28-diff
  test_cases: 225
  model: chatgpt-4o-latest (2025-03-29)
  edit_format: diff
  commit_hash: 0decbad
  pass_rate_1: 16.4
  pass_rate_2: 45.3
  pass_num_1: 37
  pass_num_2: 102
  percent_cases_well_formed: 64.4
  error_outputs: 85
  num_malformed_responses: 85
  num_with_malformed_responses: 80
  user_asks: 174
  lazy_comments: 0
  syntax_errors: 0
  indentation_errors: 0
  exhausted_context_windows: 0
  test_timeouts: 4
  total_tests: 225
  command: aider --model chatgpt-4o-latest
  date: 2025-03-29
  versions: 0.79.3.dev
  seconds_per_case: 10.3
  total_cost: 19.7416

- dirname: 2025-04-04-02-57-25--qalpha-diff-exsys
  test_cases: 225
  model: Quasar Alpha
  edit_format: diff
  commit_hash: 8a34a6c-dirty
  pass_rate_1: 21.8
  pass_rate_2: 54.7
  pass_num_1: 49
  pass_num_2: 123
  percent_cases_well_formed: 98.2
  error_outputs: 4
  num_malformed_responses: 4
  num_with_malformed_responses: 4
  user_asks: 187
  lazy_comments: 0
  syntax_errors: 0
  indentation_errors: 0
  exhausted_context_windows: 0
  test_timeouts: 4
  total_tests: 225
  command: aider --model openrouter/openrouter/quasar-alpha
  date: 2025-04-04
  versions: 0.80.5.dev
  seconds_per_case: 14.8
  total_cost: 0.0000

- dirname: 2025-04-06-08-39-52--llama-4-maverick-17b-128e-instruct-polyglot-whole
  test_cases: 225
  model: Llama 4 Maverick
  edit_format: whole
  commit_hash: 9445a31
  pass_rate_1: 4.4
  pass_rate_2: 15.6
  pass_num_1: 10
  pass_num_2: 35
  percent_cases_well_formed: 99.1
  error_outputs: 12
  num_malformed_responses: 2
  num_with_malformed_responses: 2
  user_asks: 248
  lazy_comments: 0
  syntax_errors: 0
  indentation_errors: 0
  exhausted_context_windows: 0
  test_timeouts: 4
  total_tests: 225
  command: aider --model nvidia_nim/meta/llama-4-maverick-17b-128e-instruct
  date: 2025-04-06
  versions: 0.81.2.dev
  seconds_per_case: 20.5
  total_cost: 0.0000

- dirname: 2025-04-10-04-21-31--grok3-diff-exuser
  test_cases: 225
  model: Grok 3 Beta
  edit_format: diff
  commit_hash: 2dd40fc-dirty
  pass_rate_1: 22.2
  pass_rate_2: 53.3
  pass_num_1: 50
  pass_num_2: 120
  percent_cases_well_formed: 99.6
  error_outputs: 1
  num_malformed_responses: 1
  num_with_malformed_responses: 1
  user_asks: 68
  lazy_comments: 0
  syntax_errors: 0
  indentation_errors: 0
  exhausted_context_windows: 0
  test_timeouts: 2
  total_tests: 225
  command: aider --model openrouter/x-ai/grok-3-beta
  date: 2025-04-10
  versions: 0.81.2.dev
  seconds_per_case: 15.3
  total_cost: 11.0338

- dirname: 2025-04-10-18-47-24--grok3-mini-whole-exuser
  test_cases: 225
  model: Grok 3 Mini Beta (low)
  edit_format: whole
  commit_hash: 14ffe77-dirty
  pass_rate_1: 11.1
  pass_rate_2: 34.7
  pass_num_1: 25
  pass_num_2: 78
  percent_cases_well_formed: 100.0
  error_outputs: 3
  num_malformed_responses: 0
  num_with_malformed_responses: 0
  user_asks: 73
  lazy_comments: 0
  syntax_errors: 0
  indentation_errors: 0
  exhausted_context_windows: 0
  test_timeouts: 5
  total_tests: 225
  command: aider --model openrouter/x-ai/grok-3-mini-beta
  date: 2025-04-10
  versions: 0.81.2.dev
  seconds_per_case: 35.1
  total_cost: 0.7856

- dirname: 2025-04-10-23-59-02--xai-grok3-mini-whole-high
  test_cases: 225
  model: Grok 3 Mini Beta (high)
  edit_format: whole
  commit_hash: 8ee33da-dirty
  pass_rate_1: 17.3
  pass_rate_2: 49.3
  pass_num_1: 39
  pass_num_2: 111
  percent_cases_well_formed: 99.6
  error_outputs: 1
  num_malformed_responses: 1
  num_with_malformed_responses: 1
  user_asks: 64
  lazy_comments: 0
  syntax_errors: 0
  indentation_errors: 0
  exhausted_context_windows: 0
  test_timeouts: 0
  total_tests: 225
  command: aider --model xai/grok-3-mini-beta --reasoning-effort high
  date: 2025-04-10
  versions: 0.81.3.dev
  seconds_per_case: 79.1
  total_cost: 0.7346
  
- dirname: 2025-04-10-19-02-44--oalpha-diff-exsys
  test_cases: 225
  model: Optimus Alpha
  edit_format: diff
  commit_hash: 532bc45-dirty
  pass_rate_1: 21.3
  pass_rate_2: 52.9
  pass_num_1: 48
  pass_num_2: 119
  percent_cases_well_formed: 97.3
  error_outputs: 7
  num_malformed_responses: 6
  num_with_malformed_responses: 6
  user_asks: 182
  lazy_comments: 0
  syntax_errors: 0
  indentation_errors: 0
  exhausted_context_windows: 0
  test_timeouts: 3
  total_tests: 225
  command: aider --model openrouter/openrouter/optimus-alpha
  date: 2025-04-10
  versions: 0.81.2.dev
  seconds_per_case: 18.4
  total_cost: 0.0000

- dirname: 2025-04-14-21-05-54--gpt41-diff-exuser
  test_cases: 225
  model: gpt-4.1
  edit_format: diff
  commit_hash: 7a87db5-dirty
  pass_rate_1: 20.0
  pass_rate_2: 52.4
  pass_num_1: 45
  pass_num_2: 118
  percent_cases_well_formed: 98.2
  error_outputs: 6
  num_malformed_responses: 5
  num_with_malformed_responses: 4
  user_asks: 171
  lazy_comments: 0
  syntax_errors: 0
  indentation_errors: 0
  exhausted_context_windows: 1
  test_timeouts: 5
  total_tests: 225
  command: aider --model gpt-4.1
  date: 2025-04-14
  versions: 0.81.4.dev
  seconds_per_case: 20.5
  total_cost: 9.8556

- dirname: 2025-04-14-21-27-53--gpt41mini-diff
  test_cases: 225
  model: gpt-4.1-mini
  edit_format: diff
  commit_hash: ffb743e-dirty
  pass_rate_1: 11.1
  pass_rate_2: 32.4
  pass_num_1: 25
  pass_num_2: 73
  percent_cases_well_formed: 92.4
  error_outputs: 64
  num_malformed_responses: 62
  num_with_malformed_responses: 17
  user_asks: 159
  lazy_comments: 0
  syntax_errors: 0
  indentation_errors: 0
  exhausted_context_windows: 2
  test_timeouts: 2
  total_tests: 225
  command: aider --model gpt-4.1-mini
  date: 2025-04-14
  versions: 0.81.4.dev
  seconds_per_case: 19.5
  total_cost: 1.9918

- dirname: 2025-04-14-22-46-01--gpt41nano-diff
  test_cases: 225
  model: gpt-4.1-nano
  edit_format: whole
  commit_hash: 71d1591-dirty
  pass_rate_1: 3.1
  pass_rate_2: 8.9
  pass_num_1: 7
  pass_num_2: 20
  percent_cases_well_formed: 94.2
  error_outputs: 20
  num_malformed_responses: 20
  num_with_malformed_responses: 13
  user_asks: 316
  lazy_comments: 0
  syntax_errors: 0
  indentation_errors: 0
  exhausted_context_windows: 0
  test_timeouts: 8
  total_tests: 225
  command: aider --model gpt-4.1-nano
  date: 2025-04-14
  versions: 0.81.4.dev
  seconds_per_case: 12.0
  total_cost: 0.4281

- dirname: 2025-04-16-22-01-58--o4-mini-high-diff-exsys
  test_cases: 225
  model: o4-mini (high)
  edit_format: diff
  commit_hash: b66901f-dirty
  pass_rate_1: 19.6
  pass_rate_2: 72.0
  pass_num_1: 44
  pass_num_2: 162
  percent_cases_well_formed: 90.7
  error_outputs: 26
  num_malformed_responses: 24
  num_with_malformed_responses: 21
  user_asks: 66
  lazy_comments: 0
  syntax_errors: 0
  indentation_errors: 0
  exhausted_context_windows: 1
  test_timeouts: 2
  total_tests: 225
  command: aider --model o4-mini
  date: 2025-04-16
  versions: 0.82.1.dev
  seconds_per_case: 176.5
  total_cost: 19.6399

- dirname: 2025-04-19-14-43-04--o4-mini-patch
  test_cases: 225
  model: openhands-lm-32b-v0.1
  edit_format: whole
  commit_hash: c08336f
  pass_rate_1: 4.0
  pass_rate_2: 10.2
  pass_num_1: 9
  pass_num_2: 23
  percent_cases_well_formed: 95.1
  error_outputs: 55
  num_malformed_responses: 41
  num_with_malformed_responses: 11
  user_asks: 166
  lazy_comments: 0
  syntax_errors: 0
  indentation_errors: 0
  exhausted_context_windows: 0
  test_timeouts: 11
  total_tests: 225
  command: aider --model openrouter/all-hands/openhands-lm-32b-v0.1
  date: 2025-04-19
  versions: 0.82.2.dev
  seconds_per_case: 195.6
  total_cost: 0.0000

- dirname: 2025-04-20-19-54-31--flash25-diff-no-think
  test_cases: 225
  model: gemini-2.5-flash-preview-04-17 (default)
  edit_format: diff
  commit_hash: 7fcce5d-dirty
  pass_rate_1: 21.8
  pass_rate_2: 47.1
  pass_num_1: 49
  pass_num_2: 106
  percent_cases_well_formed: 85.3
  error_outputs: 60
  num_malformed_responses: 55
  num_with_malformed_responses: 33
  user_asks: 82
  lazy_comments: 1
  syntax_errors: 0
  indentation_errors: 0
  exhausted_context_windows: 5
  test_timeouts: 4
  total_tests: 225
  command: aider --model gemini/gemini-2.5-flash-preview-04-17
  date: 2025-04-20
  versions: 0.82.3.dev
  seconds_per_case: 50.1
  total_cost: 1.8451

- dirname: 2025-05-07-19-32-40--gemini0506-diff-fenced-completion_cost
  test_cases: 225
  model: Gemini 2.5 Pro Preview 05-06
  edit_format: diff-fenced
  commit_hash: 3b08327-dirty
  pass_rate_1: 36.4
  pass_rate_2: 76.9
  pass_num_1: 82
  pass_num_2: 173
  percent_cases_well_formed: 97.3
  error_outputs: 15
  num_malformed_responses: 7
  num_with_malformed_responses: 6
  user_asks: 105
  lazy_comments: 0
  syntax_errors: 0
  indentation_errors: 0
  exhausted_context_windows: 0
  test_timeouts: 2
  total_tests: 225
  command: aider --model gemini/gemini-2.5-pro-preview-05-06
  date: 2025-05-07
  versions: 0.82.4.dev
  seconds_per_case: 165.3
  total_cost: 37.4104

- dirname: 2025-05-08-03-20-24--qwen3-32b-default
  test_cases: 225
  model: Qwen3 32B
  edit_format: diff
  commit_hash: aaacee5-dirty, aeaf259
  pass_rate_1: 14.2
  pass_rate_2: 40.0
  pass_num_1: 32
  pass_num_2: 90
  percent_cases_well_formed: 83.6
  error_outputs: 119
  num_malformed_responses: 50
  num_with_malformed_responses: 37
  user_asks: 97
  lazy_comments: 0
  syntax_errors: 0
  indentation_errors: 0
  exhausted_context_windows: 12
  prompt_tokens: 317591
  completion_tokens: 120418
  test_timeouts: 5
  total_tests: 225
  command: aider --model openrouter/qwen/qwen3-32b
  date: 2025-05-08
  versions: 0.82.4.dev
  seconds_per_case: 372.2
  total_cost: 0.7603

- dirname: 2025-05-09-17-02-02--qwen3-235b-a22b.unthink_16k_diff
  test_cases: 225
  model: Qwen3 235B A22B diff, no think, Alibaba API
  edit_format: diff
  commit_hash: 91d7fbd-dirty
  pass_rate_1: 28.9
  pass_rate_2: 59.6
  pass_num_1: 65
  pass_num_2: 134
  percent_cases_well_formed: 92.9
  error_outputs: 22
  num_malformed_responses: 22
  num_with_malformed_responses: 16
  user_asks: 111
  lazy_comments: 0
  syntax_errors: 0
  indentation_errors: 0
  exhausted_context_windows: 0
  prompt_tokens: 2816192
  completion_tokens: 342062
  test_timeouts: 1
  total_tests: 225
  command: aider --model openai/qwen3-235b-a22b
  date: 2025-05-09
  versions: 0.82.4.dev
  seconds_per_case: 45.4
  total_cost: 0.0000

- dirname: 2025-05-24-21-17-54--sonnet4-diff-exuser
  test_cases: 225
  model: claude-sonnet-4-20250514 (no thinking)
  edit_format: diff
  commit_hash: ef3f8bb-dirty
  pass_rate_1: 20.4
  pass_rate_2: 56.4
  pass_num_1: 46
  pass_num_2: 127
  percent_cases_well_formed: 98.2
  error_outputs: 6
  num_malformed_responses: 4
  num_with_malformed_responses: 4
  user_asks: 129
  lazy_comments: 0
  syntax_errors: 0
  indentation_errors: 0
  exhausted_context_windows: 1
  prompt_tokens: 3460663
  completion_tokens: 433373
  test_timeouts: 7
  total_tests: 225
  command: aider --model claude-sonnet-4-20250514
  date: 2025-05-24
  versions: 0.83.3.dev
  seconds_per_case: 29.8
  total_cost: 15.8155
  
- dirname: 2025-05-24-22-10-36--sonnet4-diff-exuser-think32k
  test_cases: 225
  model: claude-sonnet-4-20250514 (32k thinking)
  edit_format: diff
  commit_hash: e3cb907
  thinking_tokens: 32000
  pass_rate_1: 25.8
  pass_rate_2: 61.3
  pass_num_1: 58
  pass_num_2: 138
  percent_cases_well_formed: 97.3
  error_outputs: 10
  num_malformed_responses: 10
  num_with_malformed_responses: 6
  user_asks: 111
  lazy_comments: 0
  syntax_errors: 0
  indentation_errors: 0
  exhausted_context_windows: 0
  prompt_tokens: 2863068
  completion_tokens: 1271074
  test_timeouts: 6
  total_tests: 225
  command: aider --model claude-sonnet-4-20250514
  date: 2025-05-24
  versions: 0.83.3.dev
  seconds_per_case: 79.9
  total_cost: 26.5755

- dirname: 2025-05-25-19-57-20--opus4-diff-exuser
  test_cases: 225
  model: claude-opus-4-20250514 (no think)
  edit_format: diff
  commit_hash: 9ef3211
  pass_rate_1: 32.9
  pass_rate_2: 70.7
  pass_num_1: 74
  pass_num_2: 159
  percent_cases_well_formed: 98.7
  error_outputs: 3
  num_malformed_responses: 3
  num_with_malformed_responses: 3
  user_asks: 105
  lazy_comments: 0
  syntax_errors: 0
  indentation_errors: 0
  exhausted_context_windows: 0
  prompt_tokens: 2671437
  completion_tokens: 380717
  test_timeouts: 3
  total_tests: 225
  command: aider --model claude-opus-4-20250514
  date: 2025-05-25
  versions: 0.83.3.dev
  seconds_per_case: 42.5
  total_cost: 68.6253

- dirname: 2025-05-25-20-40-51--opus4-diff-exuser
  test_cases: 225
  model: claude-opus-4-20250514 (32k thinking)
  edit_format: diff
  commit_hash: 9ef3211
  thinking_tokens: 32000
  pass_rate_1: 37.3
  pass_rate_2: 72.0
  pass_num_1: 84
  pass_num_2: 162
  percent_cases_well_formed: 97.3
  error_outputs: 10
  num_malformed_responses: 6
  num_with_malformed_responses: 6
  user_asks: 97
  lazy_comments: 0
  syntax_errors: 0
  indentation_errors: 0
  exhausted_context_windows: 0
  prompt_tokens: 2567514
  completion_tokens: 363142
  test_timeouts: 4
  total_tests: 225
  command: aider --model claude-opus-4-20250514
  date: 2025-05-25
  versions: 0.83.3.dev
  seconds_per_case: 44.1
  total_cost: 65.7484

- dirname: 2025-05-26-15-56-31--flash25-05-20-24k-think # dirname is misleading
  test_cases: 225
  model: gemini-2.5-flash-preview-05-20 (no think)
  edit_format: diff
  commit_hash: 214b811-dirty
  thinking_tokens: 0 # <-- no thinking
  pass_rate_1: 20.9
  pass_rate_2: 44.0
  pass_num_1: 47
  pass_num_2: 99
  percent_cases_well_formed: 93.8
  error_outputs: 16
  num_malformed_responses: 16
  num_with_malformed_responses: 14
  user_asks: 79
  lazy_comments: 0
  syntax_errors: 0
  indentation_errors: 0
  exhausted_context_windows: 0
  prompt_tokens: 5512458
  completion_tokens: 514145
  test_timeouts: 4
  total_tests: 225
  command: aider --model gemini/gemini-2.5-flash-preview-05-20
  date: 2025-05-26
  versions: 0.83.3.dev
  seconds_per_case: 12.2
  total_cost: 1.1354
  
- dirname: 2025-05-25-22-58-44--flash25-05-20-24k-think
  test_cases: 225
  model: gemini-2.5-flash-preview-05-20 (24k think)
  edit_format: diff
  commit_hash: a8568c3-dirty
  thinking_tokens: 24576
  pass_rate_1: 26.2
  pass_rate_2: 55.1
  pass_num_1: 59
  pass_num_2: 124
  percent_cases_well_formed: 95.6
  error_outputs: 15
  num_malformed_responses: 15
  num_with_malformed_responses: 10
  user_asks: 101
  lazy_comments: 0
  syntax_errors: 0
  indentation_errors: 0
  exhausted_context_windows: 0
  prompt_tokens: 3666792
  completion_tokens: 2703162
  test_timeouts: 4
  total_tests: 225
  command: aider --model gemini/gemini-2.5-flash-preview-05-20
  date: 2025-05-25
  versions: 0.83.3.dev
  seconds_per_case: 53.9
  total_cost: 8.5625

- dirname: 2025-06-06-18-38-56--gemini0605-diff-fenced
  test_cases: 225
  model: gemini-2.5-pro-preview-06-05 (default think)
  edit_format: diff-fenced
  commit_hash: 4c161f9-dirty
  pass_rate_1: 44.9
  pass_rate_2: 79.1
  pass_num_1: 101
  pass_num_2: 178
  percent_cases_well_formed: 100.0
  error_outputs: 4
  num_malformed_responses: 0
  num_with_malformed_responses: 0
  user_asks: 105
  lazy_comments: 0
  syntax_errors: 0
  indentation_errors: 0
  exhausted_context_windows: 4
  prompt_tokens: 2751296
  completion_tokens: 4142197
  test_timeouts: 1
  total_tests: 225
  command: aider --model gemini/gemini-2.5-pro-preview-06-05
  date: 2025-06-06
  versions: 0.84.1.dev
  seconds_per_case: 175.2
  total_cost: 45.5961

- dirname: 2025-06-06-16-36-21--gemini0605-32k-think-diff-fenced
  test_cases: 225
  model: gemini-2.5-pro-preview-06-05 (32k think)
  edit_format: diff-fenced
  commit_hash: f827f22
  thinking_tokens: 32768
  pass_rate_1: 46.2
  pass_rate_2: 83.1
  pass_num_1: 104
  pass_num_2: 187
  percent_cases_well_formed: 99.6
  error_outputs: 1
  num_malformed_responses: 1
  num_with_malformed_responses: 1
  user_asks: 112
  lazy_comments: 0
  syntax_errors: 0
  indentation_errors: 0
  exhausted_context_windows: 0
  prompt_tokens: 2719961
  completion_tokens: 4648227
  test_timeouts: 0
  total_tests: 225
  command: aider --model gemini/gemini-2.5-pro-preview-06-05 --thinking-tokens 32k
  date: 2025-06-06
  versions: 0.84.1.dev
  seconds_per_case: 200.3
  total_cost: 49.8822

- dirname: 2025-06-06-16-47-07--r1-diff
  test_cases: 224
  model: DeepSeek R1 (0528)
  edit_format: diff
  commit_hash: 4c161f9-dirty
  pass_rate_1: 34.4
  pass_rate_2: 71.4
  pass_num_1: 77
  pass_num_2: 160
  percent_cases_well_formed: 94.6
  error_outputs: 28
  num_malformed_responses: 15
  num_with_malformed_responses: 12
  user_asks: 105
  lazy_comments: 0
  syntax_errors: 0
  indentation_errors: 0
  exhausted_context_windows: 0
  prompt_tokens: 2644169
  completion_tokens: 1842168
  test_timeouts: 2
  total_tests: 225
  command: aider --model deepseek/deepseek-reasoner
  date: 2025-06-06
  versions: 0.84.1.dev
  seconds_per_case: 716.6
  total_cost: 4.8016

- dirname: 2025-06-25-21-04-24--o3-price-reduction-high
  test_cases: 225
  model: o3 (high)
  edit_format: diff
  commit_hash: c48fea6
  reasoning_effort: high
  pass_rate_1: 40.0
  pass_rate_2: 81.3
  pass_num_1: 90
  pass_num_2: 183
  percent_cases_well_formed: 94.7
  error_outputs: 25
  num_malformed_responses: 23
  num_with_malformed_responses: 12
  user_asks: 116
  lazy_comments: 0
  syntax_errors: 0
  indentation_errors: 0
  exhausted_context_windows: 1
  prompt_tokens: 3148932
  completion_tokens: 2047615
  test_timeouts: 2
  total_tests: 225
  command: aider --model o3 --reasoning-effort high
  date: 2025-06-25
  versions: 0.84.1.dev
  seconds_per_case: 197.3
  total_cost: 21.2259

- dirname: 2025-06-25-20-30-16--o3-price-reduction
  test_cases: 225
  model: o3
  edit_format: diff
  commit_hash: c48fea6
  pass_rate_1: 40.9
  pass_rate_2: 76.9
  pass_num_1: 92
  pass_num_2: 173
  percent_cases_well_formed: 93.8
  error_outputs: 22
  num_malformed_responses: 22
  num_with_malformed_responses: 14
  user_asks: 108
  lazy_comments: 2
  syntax_errors: 0
  indentation_errors: 0
  exhausted_context_windows: 0
  prompt_tokens: 2893189
  completion_tokens: 1154767
  test_timeouts: 1
  total_tests: 225
  command: aider --model o3
  date: 2025-06-25
  versions: 0.84.1.dev
  seconds_per_case: 101.7
  total_cost: 13.7517

- dirname: 2025-06-27-23-53-57--o3-mini-high-diff-arch
  test_cases: 224
  model: o3 (high) + gpt-4.1
  edit_format: architect
  commit_hash: 4f4f00f-dirty
  editor_model: gpt-4.1
  editor_edit_format: editor-diff
  reasoning_effort: high
  pass_rate_1: 34.8
  pass_rate_2: 78.2
  pass_num_1: 78
  pass_num_2: 176
  percent_cases_well_formed: 100.0
  error_outputs: 18
  num_malformed_responses: 0
  num_with_malformed_responses: 0
  user_asks: 172
  lazy_comments: 0
  syntax_errors: 0
  indentation_errors: 0
  exhausted_context_windows: 1
  prompt_tokens: 1306877
  completion_tokens: 1327154
  test_timeouts: 1
  total_tests: 225
  command: aider --model o3
  date: 2025-06-27
  versions: 0.85.1.dev
  seconds_per_case: 121.8
  total_cost: 17.5518

- dirname: 2025-06-28-00-38-18--o3-pro-high
  test_cases: 225
  model: o3-pro (high)
  edit_format: diff
  commit_hash: 5318380
  reasoning_effort: high
  pass_rate_1: 43.6
  pass_rate_2: 84.9
  pass_num_1: 98
  pass_num_2: 191
  percent_cases_well_formed: 97.8
  error_outputs: 20
  num_malformed_responses: 8
  num_with_malformed_responses: 5
  user_asks: 100
  lazy_comments: 0
  syntax_errors: 0
  indentation_errors: 0
  exhausted_context_windows: 0
  prompt_tokens: 2372636
  completion_tokens: 1235902
  test_timeouts: 1
  total_tests: 225
  command: aider --model o3-pro
  date: 2025-06-28
  versions: 0.85.1.dev
  seconds_per_case: 449.0
  total_cost: 146.3249

- dirname: 2025-07-11-19-37-40--xai-or-grok4-high
  test_cases: 225
  model: grok-4 (high)
  edit_format: diff
  commit_hash: f7870b6-dirty
  reasoning_effort: high
  pass_rate_1: 40.9
  pass_rate_2: 79.6
  pass_num_1: 92
  pass_num_2: 179
  percent_cases_well_formed: 97.3
  error_outputs: 11
  num_malformed_responses: 8
  num_with_malformed_responses: 6
  user_asks: 133
  lazy_comments: 0
  syntax_errors: 0
  indentation_errors: 0
  exhausted_context_windows: 0
  prompt_tokens: 2815347
  completion_tokens: 3411480
  test_timeouts: 0
  total_tests: 225
  command: aider --model openrouter/x-ai/grok-4
  date: 2025-07-11
  versions: 0.85.2.dev
  seconds_per_case: 403.2
  total_cost: 59.6182
<<<<<<< HEAD
  
- dirname: 2025-07-15-08-44-52--kimi-k2-diff
  test_cases: 225
  model: Kimi K2
  edit_format: diff
  commit_hash: 90dffa9
  pass_rate_1: 17.8
  pass_rate_2: 56.0
  pass_num_1: 40
  pass_num_2: 126
  percent_cases_well_formed: 92.9
  error_outputs: 23
  num_malformed_responses: 16
  num_with_malformed_responses: 16
  user_asks: 59
=======

- dirname: 2025-07-17-17-41-54--kimi-k2-diff-or-pricing
  test_cases: 225
  model: openrouter/moonshotai/kimi-k2
  edit_format: diff
  commit_hash: 915ebff-dirty
  pass_rate_1: 20.4
  pass_rate_2: 59.1
  pass_num_1: 46
  pass_num_2: 133
  percent_cases_well_formed: 92.9
  error_outputs: 19
  num_malformed_responses: 19
  num_with_malformed_responses: 16
  user_asks: 61
>>>>>>> 89ad2ba2
  lazy_comments: 0
  syntax_errors: 0
  indentation_errors: 0
  exhausted_context_windows: 0
<<<<<<< HEAD
  prompt_tokens: 2353923
  completion_tokens: 364827
  test_timeouts: 5
  total_tests: 225
  command: aider --model openrouter/moonshotai/kimi-k2
  date: 2025-07-15
  versions: 0.85.2.dev
  seconds_per_case: 171.1
  total_cost: 0.2181

- dirname: 2025-07-12-04-33-00--DeepSeek-TNG-R1T2-Chimera_fp8_bx
  test_cases: 225
  model: openai/tngtech/DeepSeek-TNG-R1T2-Chimera
  edit_format: diff
  commit_hash: f7870b6
  pass_rate_1: 32.9
  pass_rate_2: 64.4
  pass_num_1: 74
  pass_num_2: 145
  percent_cases_well_formed: 94.2
  error_outputs: 23
  num_malformed_responses: 20
  num_with_malformed_responses: 13
  user_asks: 76
  lazy_comments: 0
  syntax_errors: 0
  indentation_errors: 0
  exhausted_context_windows: 0
  prompt_tokens: 2345864
  completion_tokens: 838946
  test_timeouts: 5
  total_tests: 225
  command: aider --model openai/tngtech/DeepSeek-TNG-R1T2-Chimera
  date: 2025-07-12
  versions: 0.85.2.dev
  seconds_per_case: 263.2
  total_cost: 0.0000
=======
  prompt_tokens: 2355141
  completion_tokens: 363846
  test_timeouts: 4
  total_tests: 225
  command: aider --model openrouter/moonshotai/kimi-k2
  date: 2025-07-17
  versions: 0.85.3.dev
  seconds_per_case: 67.6
  total_cost: 1.2357
>>>>>>> 89ad2ba2
<|MERGE_RESOLUTION|>--- conflicted
+++ resolved
@@ -1655,23 +1655,6 @@
   versions: 0.85.2.dev
   seconds_per_case: 403.2
   total_cost: 59.6182
-<<<<<<< HEAD
-  
-- dirname: 2025-07-15-08-44-52--kimi-k2-diff
-  test_cases: 225
-  model: Kimi K2
-  edit_format: diff
-  commit_hash: 90dffa9
-  pass_rate_1: 17.8
-  pass_rate_2: 56.0
-  pass_num_1: 40
-  pass_num_2: 126
-  percent_cases_well_formed: 92.9
-  error_outputs: 23
-  num_malformed_responses: 16
-  num_with_malformed_responses: 16
-  user_asks: 59
-=======
 
 - dirname: 2025-07-17-17-41-54--kimi-k2-diff-or-pricing
   test_cases: 225
@@ -1687,21 +1670,19 @@
   num_malformed_responses: 19
   num_with_malformed_responses: 16
   user_asks: 61
->>>>>>> 89ad2ba2
-  lazy_comments: 0
-  syntax_errors: 0
-  indentation_errors: 0
-  exhausted_context_windows: 0
-<<<<<<< HEAD
-  prompt_tokens: 2353923
-  completion_tokens: 364827
-  test_timeouts: 5
+  lazy_comments: 0
+  syntax_errors: 0
+  indentation_errors: 0
+  exhausted_context_windows: 0
+  prompt_tokens: 2355141
+  completion_tokens: 363846
+  test_timeouts: 4
   total_tests: 225
   command: aider --model openrouter/moonshotai/kimi-k2
-  date: 2025-07-15
-  versions: 0.85.2.dev
-  seconds_per_case: 171.1
-  total_cost: 0.2181
+  date: 2025-07-17
+  versions: 0.85.3.dev
+  seconds_per_case: 67.6
+  total_cost: 1.2357
 
 - dirname: 2025-07-12-04-33-00--DeepSeek-TNG-R1T2-Chimera_fp8_bx
   test_cases: 225
@@ -1729,15 +1710,4 @@
   date: 2025-07-12
   versions: 0.85.2.dev
   seconds_per_case: 263.2
-  total_cost: 0.0000
-=======
-  prompt_tokens: 2355141
-  completion_tokens: 363846
-  test_timeouts: 4
-  total_tests: 225
-  command: aider --model openrouter/moonshotai/kimi-k2
-  date: 2025-07-17
-  versions: 0.85.3.dev
-  seconds_per_case: 67.6
-  total_cost: 1.2357
->>>>>>> 89ad2ba2
+  total_cost: 0.0000