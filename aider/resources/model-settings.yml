- name: gpt-3.5-turbo
  weak_model_name: gpt-4o-mini
  reminder: sys

- name: gpt-3.5-turbo-0125
  weak_model_name: gpt-4o-mini
  reminder: sys

- name: gpt-3.5-turbo-1106
  weak_model_name: gpt-4o-mini
  reminder: sys

- name: gpt-3.5-turbo-0613
  weak_model_name: gpt-4o-mini
  reminder: sys

- name: gpt-3.5-turbo-16k-0613
  weak_model_name: gpt-4o-mini
  reminder: sys

- name: gpt-4-turbo-2024-04-09
  edit_format: udiff
  weak_model_name: gpt-4o-mini
  use_repo_map: true
  lazy: true
  reminder: sys

- name: gpt-4-turbo
  edit_format: udiff
  weak_model_name: gpt-4o-mini
  use_repo_map: true
  lazy: true
  reminder: sys

- name: openai/gpt-4o
  edit_format: diff
  weak_model_name: gpt-4o-mini
  use_repo_map: true
  lazy: true
  reminder: sys
  examples_as_sys_msg: true
  editor_edit_format: editor-diff

- name: openai/gpt-4o-2024-08-06
  edit_format: diff
  weak_model_name: gpt-4o-mini
  use_repo_map: true
  lazy: true
  reminder: sys
  examples_as_sys_msg: true

- name: gpt-4o-2024-08-06
  edit_format: diff
  weak_model_name: gpt-4o-mini
  use_repo_map: true
  lazy: true
  reminder: sys
  examples_as_sys_msg: true

- name: gpt-4o-2024-11-20
  edit_format: diff
  weak_model_name: gpt-4o-mini
  use_repo_map: true
  lazy: true
  reminder: sys
  examples_as_sys_msg: true

- name: openai/gpt-4o-2024-11-20
  edit_format: diff
  weak_model_name: gpt-4o-mini
  use_repo_map: true
  lazy: true
  reminder: sys
  examples_as_sys_msg: true

- name: gpt-4o
  edit_format: diff
  weak_model_name: gpt-4o-mini
  use_repo_map: true
  lazy: true
  reminder: sys
  examples_as_sys_msg: true
  editor_edit_format: editor-diff

- name: gpt-4o-mini
  weak_model_name: gpt-4o-mini
  lazy: true
  reminder: sys

- name: openai/gpt-4o-mini
  weak_model_name: openai/gpt-4o-mini
  lazy: true
  reminder: sys

- name: gpt-4-0125-preview
  edit_format: udiff
  weak_model_name: gpt-4o-mini
  use_repo_map: true
  lazy: true
  reminder: sys
  examples_as_sys_msg: true

- name: gpt-4-1106-preview
  edit_format: udiff
  weak_model_name: gpt-4o-mini
  use_repo_map: true
  lazy: true
  reminder: sys

- name: gpt-4-vision-preview
  edit_format: diff
  weak_model_name: gpt-4o-mini
  use_repo_map: true
  reminder: sys

- name: gpt-4-0314
  edit_format: diff
  weak_model_name: gpt-4o-mini
  use_repo_map: true
  reminder: sys
  examples_as_sys_msg: true

- name: gpt-4-0613
  edit_format: diff
  weak_model_name: gpt-4o-mini
  use_repo_map: true
  reminder: sys

- name: gpt-4-32k-0613
  edit_format: diff
  weak_model_name: gpt-4o-mini
  use_repo_map: true
  reminder: sys

- name: claude-3-opus-20240229
  edit_format: diff
  weak_model_name: claude-3-5-haiku-20241022
  use_repo_map: true

- name: openrouter/anthropic/claude-3-opus
  edit_format: diff
  weak_model_name: openrouter/anthropic/claude-3-5-haiku
  use_repo_map: true

- name: claude-3-sonnet-20240229
  weak_model_name: claude-3-5-haiku-20241022

- name: claude-3-5-sonnet-20240620
  edit_format: diff
  weak_model_name: claude-3-5-haiku-20241022
  use_repo_map: true
  examples_as_sys_msg: true
  extra_params:
    extra_headers:
      anthropic-beta: prompt-caching-2024-07-31,pdfs-2024-09-25
    max_tokens: 8192
  cache_control: true
  editor_model_name: claude-3-5-sonnet-20240620
  editor_edit_format: editor-diff

- name: anthropic/claude-3-5-sonnet-20240620
  edit_format: diff
  weak_model_name: anthropic/claude-3-5-haiku-20241022
  use_repo_map: true
  examples_as_sys_msg: true
  extra_params:
    extra_headers:
      anthropic-beta: prompt-caching-2024-07-31,pdfs-2024-09-25
    max_tokens: 8192
  cache_control: true
  editor_model_name: anthropic/claude-3-5-sonnet-20240620
  editor_edit_format: editor-diff

- name: anthropic/claude-3-5-sonnet-20241022
  edit_format: diff
  weak_model_name: anthropic/claude-3-5-haiku-20241022
  use_repo_map: true
  examples_as_sys_msg: true
  extra_params:
    extra_headers:
      anthropic-beta: prompt-caching-2024-07-31,pdfs-2024-09-25
    max_tokens: 8192
  cache_control: true
  editor_model_name: anthropic/claude-3-5-sonnet-20241022
  editor_edit_format: editor-diff

- name: anthropic/claude-3-7-sonnet-20250219
  edit_format: diff
  weak_model_name: anthropic/claude-3-5-haiku-20241022
  use_repo_map: true
  examples_as_sys_msg: true
  use_temperature: false
  extra_params:
    extra_headers:
      anthropic-beta: prompt-caching-2024-07-31,pdfs-2024-09-25,output-128k-2025-02-19
    max_tokens: 64000
    thinking:
      type: enabled
      budget_tokens: 32000 # Adjust this number
  cache_control: true
  editor_model_name: anthropic/claude-3-7-sonnet-20250219
  editor_edit_format: editor-diff

- name: anthropic/claude-3-7-sonnet-latest
  edit_format: diff
  weak_model_name: anthropic/claude-3-5-haiku-20241022
  use_repo_map: true
  examples_as_sys_msg: true
  extra_params:
    extra_headers:
      anthropic-beta: prompt-caching-2024-07-31,pdfs-2024-09-25,output-128k-2025-02-19
    max_tokens: 64000
  cache_control: true
  editor_model_name: anthropic/claude-3-7-sonnet-latest
  editor_edit_format: editor-diff

- name: claude-3-7-sonnet-20250219
  edit_format: diff
  weak_model_name: claude-3-5-haiku-20241022
  use_repo_map: true
  examples_as_sys_msg: true
  extra_params:
    extra_headers:
      anthropic-beta: prompt-caching-2024-07-31,pdfs-2024-09-25,output-128k-2025-02-19
    max_tokens: 64000
  cache_control: true
  editor_model_name: claude-3-7-sonnet-20250219
  editor_edit_format: editor-diff

- name: claude-3-7-sonnet-latest
  edit_format: diff
  weak_model_name: claude-3-5-haiku-20241022
  use_repo_map: true
  examples_as_sys_msg: true
  extra_params:
    extra_headers:
      anthropic-beta: prompt-caching-2024-07-31,pdfs-2024-09-25,output-128k-2025-02-19
    max_tokens: 64000
  cache_control: true
  editor_model_name: claude-3-7-sonnet-latest
  editor_edit_format: editor-diff

- name: bedrock/anthropic.claude-3-7-sonnet-20250219-v1:0
  edit_format: diff
  weak_model_name: bedrock/anthropic.claude-3-5-haiku-20241022-v1:0
  use_repo_map: true
  examples_as_sys_msg: true
  extra_params:
    extra_headers:
      anthropic-beta: prompt-caching-2024-07-31,pdfs-2024-09-25,output-128k-2025-02-19
    max_tokens: 64000
  cache_control: true
  editor_model_name: bedrock/anthropic.claude-3-7-sonnet-20250219-v1:0
  editor_edit_format: editor-diff

- name: bedrock/us.anthropic.claude-3-7-sonnet-20250219-v1:0
  edit_format: diff
  weak_model_name: bedrock/us.anthropic.claude-3-5-haiku-20241022-v1:0
  use_repo_map: true
  examples_as_sys_msg: true
  extra_params:
    extra_headers:
      anthropic-beta: prompt-caching-2024-07-31,pdfs-2024-09-25,output-128k-2025-02-19
    max_tokens: 64000
  cache_control: true
  editor_model_name: bedrock/us.anthropic.claude-3-7-sonnet-20250219-v1:0
  editor_edit_format: editor-diff

- name: bedrock_converse/anthropic.claude-3-7-sonnet-20250219-v1:0
  edit_format: diff
  weak_model_name: bedrock_converse/anthropic.claude-3-5-haiku-20241022-v1:0
  use_repo_map: true
  examples_as_sys_msg: true
  extra_params:
    extra_headers:
      anthropic-beta: prompt-caching-2024-07-31,pdfs-2024-09-25,output-128k-2025-02-19
    max_tokens: 64000
  cache_control: true
  editor_model_name: bedrock_converse/anthropic.claude-3-7-sonnet-20250219-v1:0
  editor_edit_format: editor-diff

- name: bedrock_converse/us.anthropic.claude-3-7-sonnet-20250219-v1:0
  edit_format: diff
  weak_model_name: bedrock_converse/us.anthropic.claude-3-5-haiku-20241022-v1:0
  use_repo_map: true
  examples_as_sys_msg: true
  extra_params:
    extra_headers:
      anthropic-beta: prompt-caching-2024-07-31,pdfs-2024-09-25,output-128k-2025-02-19
    max_tokens: 64000
  cache_control: true
  editor_model_name: bedrock_converse/us.anthropic.claude-3-7-sonnet-20250219-v1:0
  editor_edit_format: editor-diff

- name: vertex_ai/claude-3-7-sonnet@20250219
  edit_format: diff
  weak_model_name: vertex_ai/claude-3-5-haiku@20241022
  use_repo_map: true
  examples_as_sys_msg: true
  extra_params:
    max_tokens: 64000
  editor_model_name: vertex_ai/claude-3-7-sonnet@20250219
  editor_edit_format: editor-diff

- name: vertex_ai-anthropic_models/vertex_ai/claude-3-7-sonnet@20250219
  edit_format: diff
  weak_model_name: vertex_ai/claude-3-5-haiku@20241022
  use_repo_map: true
  examples_as_sys_msg: true
  extra_params:
    max_tokens: 64000
  editor_model_name: vertex_ai-anthropic_models/vertex_ai/claude-3-7-sonnet@20250219
  editor_edit_format: editor-diff

- name: openrouter/anthropic/claude-3.7-sonnet
  edit_format: diff
  weak_model_name: openrouter/anthropic/claude-3-5-haiku
  use_repo_map: true
  examples_as_sys_msg: true
  extra_params:
    extra_headers:
      anthropic-beta: prompt-caching-2024-07-31,pdfs-2024-09-25,output-128k-2025-02-19
    max_tokens: 64000
  cache_control: true
  editor_model_name: openrouter/anthropic/claude-3.7-sonnet
  editor_edit_format: editor-diff

- name: openrouter/anthropic/claude-3.7-sonnet:beta
  edit_format: diff
  weak_model_name: openrouter/anthropic/claude-3-5-haiku
  use_repo_map: true
  examples_as_sys_msg: true
  extra_params:
    extra_headers:
      anthropic-beta: prompt-caching-2024-07-31,pdfs-2024-09-25,output-128k-2025-02-19
    max_tokens: 64000
  cache_control: true
  editor_model_name: openrouter/anthropic/claude-3.7-sonnet
  editor_edit_format: editor-diff

- name: bedrock/anthropic.claude-3-5-sonnet-20241022-v2:0
  edit_format: diff
  weak_model_name: bedrock/anthropic.claude-3-5-haiku-20241022-v1:0
  use_repo_map: true
  examples_as_sys_msg: true
  extra_params:
    extra_headers:
      anthropic-beta: prompt-caching-2024-07-31,pdfs-2024-09-25
    max_tokens: 8192
  cache_control: true
  editor_model_name: bedrock/anthropic.claude-3-5-sonnet-20241022-v2:0
  editor_edit_format: editor-diff

- name: anthropic/claude-3-5-sonnet-latest
  edit_format: diff
  weak_model_name: anthropic/claude-3-5-haiku-20241022
  use_repo_map: true
  examples_as_sys_msg: true
  extra_params:
    extra_headers:
      anthropic-beta: prompt-caching-2024-07-31,pdfs-2024-09-25
    max_tokens: 8192
  cache_control: true
  editor_model_name: anthropic/claude-3-5-sonnet-20241022
  editor_edit_format: editor-diff

- name: claude-3-5-sonnet-20241022
  edit_format: diff
  weak_model_name: claude-3-5-haiku-20241022
  use_repo_map: true
  examples_as_sys_msg: true
  extra_params:
    extra_headers:
      anthropic-beta: prompt-caching-2024-07-31,pdfs-2024-09-25
    max_tokens: 8192
  cache_control: true
  editor_model_name: claude-3-5-sonnet-20241022
  editor_edit_format: editor-diff

- name: anthropic/claude-3-haiku-20240307
  weak_model_name: anthropic/claude-3-haiku-20240307
  examples_as_sys_msg: true
  extra_params:
    extra_headers:
      anthropic-beta: prompt-caching-2024-07-31,pdfs-2024-09-25
  cache_control: true

- name: anthropic/claude-3-5-haiku-20241022
  edit_format: diff
  weak_model_name: anthropic/claude-3-5-haiku-20241022
  use_repo_map: true
  extra_params:
    extra_headers:
      anthropic-beta: prompt-caching-2024-07-31,pdfs-2024-09-25
  cache_control: true

- name: bedrock/anthropic.claude-3-5-haiku-20241022-v1:0
  edit_format: diff
  weak_model_name: bedrock/anthropic.claude-3-5-haiku-20241022-v1:0
  use_repo_map: true
  extra_params:
    extra_headers:
      anthropic-beta: prompt-caching-2024-07-31,pdfs-2024-09-25
  cache_control: true

- name: claude-3-5-haiku-20241022
  edit_format: diff
  weak_model_name: claude-3-5-haiku-20241022
  use_repo_map: true
  examples_as_sys_msg: true
  extra_params:
    extra_headers:
      anthropic-beta: prompt-caching-2024-07-31,pdfs-2024-09-25
  cache_control: true

- name: vertex_ai/claude-3-5-haiku@20241022
  edit_format: diff
  weak_model_name: vertex_ai/claude-3-5-haiku@20241022
  use_repo_map: true
  extra_params:
    max_tokens: 4096

- name: claude-3-haiku-20240307
  weak_model_name: claude-3-haiku-20240307
  examples_as_sys_msg: true
  extra_params:
    extra_headers:
      anthropic-beta: prompt-caching-2024-07-31,pdfs-2024-09-25
  cache_control: true

- name: openrouter/anthropic/claude-3.5-sonnet
  edit_format: diff
  weak_model_name: openrouter/anthropic/claude-3-5-haiku
  use_repo_map: true
  examples_as_sys_msg: true
  extra_params:
    max_tokens: 8192
  cache_control: true
  editor_model_name: openrouter/anthropic/claude-3.5-sonnet
  editor_edit_format: editor-diff

- name: openrouter/anthropic/claude-3.5-sonnet:beta
  edit_format: diff
  weak_model_name: openrouter/anthropic/claude-3-5-haiku:beta
  use_repo_map: true
  examples_as_sys_msg: true
  extra_params:
    max_tokens: 8192
  cache_control: true
  editor_model_name: openrouter/anthropic/claude-3.5-sonnet:beta
  editor_edit_format: editor-diff

- name: vertex_ai/claude-3-5-sonnet@20240620
  edit_format: diff
  weak_model_name: vertex_ai/claude-3-5-haiku@20241022
  use_repo_map: true
  examples_as_sys_msg: true
  extra_params:
    max_tokens: 8192
  editor_model_name: vertex_ai/claude-3-5-sonnet@20240620
  editor_edit_format: editor-diff

- name: vertex_ai/claude-3-5-sonnet-v2@20241022
  edit_format: diff
  weak_model_name: vertex_ai/claude-3-5-haiku@20241022
  use_repo_map: true
  examples_as_sys_msg: true
  extra_params:
    max_tokens: 8192
  editor_model_name: vertex_ai/claude-3-5-sonnet-v2@20241022
  editor_edit_format: editor-diff

- name: vertex_ai/claude-3-opus@20240229
  edit_format: diff
  weak_model_name: vertex_ai/claude-3-5-haiku@20241022
  use_repo_map: true

- name: vertex_ai/claude-3-sonnet@20240229
  weak_model_name: vertex_ai/claude-3-5-haiku@20241022

- name: command-r-plus
  weak_model_name: command-r-plus
  use_repo_map: true

- name: command-r-08-2024
  weak_model_name: command-r-08-2024
  use_repo_map: true

- name: command-r-plus-08-2024
  weak_model_name: command-r-plus-08-2024
  use_repo_map: true

- name: groq/llama3-70b-8192
  edit_format: diff
  weak_model_name: groq/llama3-8b-8192
  examples_as_sys_msg: true

- name: openrouter/meta-llama/llama-3-70b-instruct
  edit_format: diff
  weak_model_name: openrouter/meta-llama/llama-3-70b-instruct
  examples_as_sys_msg: true

- name: gemini/gemini-1.5-pro-002
  edit_format: diff
  use_repo_map: true

- name: gemini/gemini-1.5-flash-002

- name: gemini/gemini-1.5-pro
  edit_format: diff-fenced
  use_repo_map: true

- name: gemini/gemini-1.5-pro-latest
  edit_format: diff-fenced
  use_repo_map: true

- name: gemini/gemini-1.5-pro-exp-0827
  edit_format: diff-fenced
  use_repo_map: true

- name: gemini/gemini-exp-1206
  edit_format: diff
  use_repo_map: true

- name: gemini/gemini-exp-1114
  edit_format: diff
  use_repo_map: true

- name: gemini/gemini-exp-1121
  edit_format: diff
  use_repo_map: true

- name: vertex_ai/gemini-pro-experimental
  edit_format: diff-fenced
  use_repo_map: true

- name: gemini/gemini-1.5-flash-exp-0827

- name: gemini/gemini-2.0-flash-exp
  edit_format: diff
  use_repo_map: true

- name: gemini/gemini-2.0-flash
  edit_format: diff
  use_repo_map: true

- name: openrouter/deepseek/deepseek-r1
  edit_format: diff
  weak_model_name: openrouter/deepseek/deepseek-chat
  use_repo_map: true
  examples_as_sys_msg: true
  extra_params:
    max_tokens: 8192
    include_reasoning: true
  caches_by_default: true
  editor_model_name: openrouter/deepseek/deepseek-chat
  editor_edit_format: editor-diff

- name: openrouter/deepseek/deepseek-r1:free
  edit_format: diff
  weak_model_name: openrouter/deepseek/deepseek-r1:free
  use_repo_map: true
  examples_as_sys_msg: true
  extra_params:
    max_tokens: 8192
  caches_by_default: true
  use_temperature: false
  editor_model_name: openrouter/deepseek/deepseek-r1:free
  editor_edit_format: editor-diff

- name: deepseek/deepseek-reasoner
  edit_format: diff
  weak_model_name: deepseek/deepseek-chat
  use_repo_map: true
  examples_as_sys_msg: true
  extra_params:
    max_tokens: 8192
  caches_by_default: true
  use_temperature: false
  editor_model_name: deepseek/deepseek-chat
  editor_edit_format: editor-diff

- name: deepseek/deepseek-chat
  edit_format: diff
  use_repo_map: true
  reminder: sys
  examples_as_sys_msg: true
  extra_params:
    max_tokens: 8192
  caches_by_default: true

- name: openrouter/deepseek/deepseek-chat:free
  edit_format: diff
  weak_model_name: openrouter/deepseek/deepseek-chat:free
  use_repo_map: true
  examples_as_sys_msg: true
  extra_params:
    max_tokens: 8192
  caches_by_default: true
  use_temperature: false
  editor_model_name: openrouter/deepseek/deepseek-chat:free
  editor_edit_format: editor-diff

- name: deepseek/deepseek-coder
  edit_format: diff
  use_repo_map: true
  reminder: sys
  examples_as_sys_msg: true
  extra_params:
    max_tokens: 8192
  caches_by_default: true

- name: deepseek-chat
  edit_format: diff
  use_repo_map: true
  reminder: sys
  examples_as_sys_msg: true
  extra_params:
    max_tokens: 8192

- name: deepseek-coder
  edit_format: diff
  use_repo_map: true
  reminder: sys
  examples_as_sys_msg: true
  extra_params:
    max_tokens: 8192
  caches_by_default: true

- name: openrouter/deepseek/deepseek-coder
  edit_format: diff
  use_repo_map: true
  reminder: sys
  examples_as_sys_msg: true

- name: openrouter/deepseek/deepseek-chat
  edit_format: diff
  use_repo_map: true
  reminder: sys
  examples_as_sys_msg: true

- name: openrouter/openai/gpt-4o
  edit_format: diff
  weak_model_name: openrouter/openai/gpt-4o-mini
  use_repo_map: true
  lazy: true
  reminder: sys
  examples_as_sys_msg: true
  editor_edit_format: editor-diff

- name: openai/o1-mini
  weak_model_name: openai/gpt-4o-mini
  use_repo_map: true
  use_system_prompt: false
  use_temperature: false
  editor_model_name: openai/gpt-4o
  editor_edit_format: editor-diff

- name: azure/o1-mini
  weak_model_name: azure/gpt-4o-mini
  use_repo_map: true
  use_system_prompt: false
  use_temperature: false
  editor_model_name: azure/gpt-4o
  editor_edit_format: editor-diff

- name: o1-mini
  weak_model_name: gpt-4o-mini
  use_repo_map: true
  use_system_prompt: false
  use_temperature: false
  editor_model_name: gpt-4o
  editor_edit_format: editor-diff

- name: openai/o1-preview
  edit_format: diff
  weak_model_name: openai/gpt-4o-mini
  use_repo_map: true
  use_system_prompt: false
  use_temperature: false
  editor_model_name: openai/gpt-4o
  editor_edit_format: editor-diff

- name: azure/o1-preview
  edit_format: diff
  weak_model_name: azure/gpt-4o-mini
  use_repo_map: true
  use_system_prompt: false
  use_temperature: false
  editor_model_name: azure/gpt-4o
  editor_edit_format: editor-diff

- name: azure/o1
  edit_format: diff
  weak_model_name: azure/gpt-4o-mini
  use_repo_map: true
  use_temperature: false
  streaming: false
  editor_model_name: azure/gpt-4o
  editor_edit_format: editor-diff

- name: o1-preview
  edit_format: architect
  weak_model_name: gpt-4o-mini
  use_repo_map: true
  use_system_prompt: false
  use_temperature: false
  editor_model_name: gpt-4o
  editor_edit_format: editor-diff

- name: openrouter/openai/o1-mini
  weak_model_name: openrouter/openai/gpt-4o-mini
  use_repo_map: true
  use_system_prompt: false
  use_temperature: false
  streaming: false
  editor_model_name: openrouter/openai/gpt-4o
  editor_edit_format: editor-diff

- name: openrouter/openai/o1-preview
  edit_format: diff
  weak_model_name: openrouter/openai/gpt-4o-mini
  use_repo_map: true
  use_system_prompt: false
  use_temperature: false
  streaming: false
  editor_model_name: openrouter/openai/gpt-4o
  editor_edit_format: editor-diff

- name: openrouter/openai/o1
  edit_format: diff
  weak_model_name: openrouter/openai/gpt-4o-mini
  use_repo_map: true
  use_temperature: false
  streaming: false
  editor_model_name: openrouter/openai/gpt-4o
  editor_edit_format: editor-diff
  system_prompt_prefix: "Formatting re-enabled. "

- name: openai/o1
  edit_format: diff
  weak_model_name: openai/gpt-4o-mini
  use_repo_map: true
  use_temperature: false
  streaming: false
  editor_model_name: openai/gpt-4o
  editor_edit_format: editor-diff
  system_prompt_prefix: "Formatting re-enabled. "

- name: o1
  edit_format: diff
  weak_model_name: gpt-4o-mini
  use_repo_map: true
  use_temperature: false
  streaming: false
  editor_model_name: gpt-4o
  editor_edit_format: editor-diff
  system_prompt_prefix: "Formatting re-enabled. "

- name: openrouter/qwen/qwen-2.5-coder-32b-instruct
  edit_format: diff
  weak_model_name: openrouter/qwen/qwen-2.5-coder-32b-instruct
  use_repo_map: true
  editor_model_name: openrouter/qwen/qwen-2.5-coder-32b-instruct
  editor_edit_format: editor-diff

- name: openrouter/deepseek/deepseek-r1-distill-llama-70b
  edit_format: diff
  weak_model_name: openrouter/deepseek/deepseek-chat
  use_repo_map: true
  examples_as_sys_msg: true
  extra_params:
    max_tokens: 8192
  caches_by_default: true
  use_temperature: false
  editor_model_name: openrouter/deepseek/deepseek-chat
  editor_edit_format: editor-diff
  
- name: fireworks_ai/accounts/fireworks/models/deepseek-r1
  edit_format: diff
  weak_model_name: fireworks_ai/accounts/fireworks/models/deepseek-v3
  use_repo_map: true
  use_temperature: false
  streaming: true
  editor_model_name: fireworks_ai/accounts/fireworks/models/deepseek-v3
  editor_edit_format: editor-diff
  reasoning_tag: think
  extra_params:
      max_tokens: 160000

- name: fireworks_ai/accounts/fireworks/models/deepseek-v3
  edit_format: diff
  use_repo_map: true
  reminder: sys
  examples_as_sys_msg: true
  extra_params:
      max_tokens: 128000

- name: openai/o3-mini
  edit_format: diff
  weak_model_name: gpt-4o-mini
  use_repo_map: true
  use_temperature: false
  editor_model_name: gpt-4o
  editor_edit_format: editor-diff
  system_prompt_prefix: "Formatting re-enabled. "
  
- name: o3-mini
  edit_format: diff
  weak_model_name: gpt-4o-mini
  use_repo_map: true
  use_temperature: false
  editor_model_name: gpt-4o
  editor_edit_format: editor-diff

  system_prompt_prefix: "Formatting re-enabled. "

- name: openrouter/openai/o3-mini
  edit_format: diff
  weak_model_name: openrouter/openai/gpt-4o-mini
  use_repo_map: true
  use_temperature: false
  editor_model_name: openrouter/openai/gpt-4o
  editor_edit_format: editor-diff
  system_prompt_prefix: "Formatting re-enabled. "

- name: openrouter/openai/o3-mini-high
  edit_format: diff
  weak_model_name: openrouter/openai/gpt-4o-mini
  use_repo_map: true
  use_temperature: false
  editor_model_name: openrouter/openai/gpt-4o
  editor_edit_format: editor-diff
  system_prompt_prefix: "Formatting re-enabled. "

- name: azure/o3-mini
  edit_format: diff
  weak_model_name: azure/gpt-4o-mini
  use_repo_map: true
  use_temperature: false
  editor_model_name: azure/gpt-4o
  editor_edit_format: editor-diff
<<<<<<< HEAD
  system_prompt_prefix: "Formatting re-enabled. "
=======
  system_prompt_prefix: "Formatting re-enabled. "

- name: gpt-4.5-preview
  edit_format: diff
  weak_model_name: gpt-4o-mini
  use_repo_map: true
  lazy: true
  reminder: sys
  examples_as_sys_msg: true
  editor_model_name: gpt-4o
  editor_edit_format: editor-diff
  
- name: openai/gpt-4.5-preview
  edit_format: diff
  weak_model_name: gpt-4o-mini
  use_repo_map: true
  lazy: true
  reminder: sys
  examples_as_sys_msg: true
  editor_model_name: openai/gpt-4o
  editor_edit_format: editor-diff

- name: fireworks_ai/accounts/fireworks/models/qwq-32b
  reasoning_tag: think
  edit_format: diff
  weak_model_name: fireworks_ai/accounts/fireworks/models/qwen2p5-coder-32b-instruct
  use_repo_map: true
  editor_model_name: fireworks_ai/accounts/fireworks/models/qwen2p5-coder-32b-instruct
  editor_edit_format: editor-diff
  reminder: user
  examples_as_sys_msg: true
  use_temperature: 0.6
  extra_params:
      max_tokens: 32000
      top_p: 0.95

- name: groq/qwen-qwq-32b
  reasoning_tag: think
  edit_format: diff
  weak_model_name: groq/qwen-2.5-coder-32b
  use_repo_map: true
  editor_model_name: groq/qwen-2.5-coder-32b
  editor_edit_format: editor-diff
  use_temperature: 0.6
  extra_params:
      max_tokens: 128000
      top_p: 0.95
>>>>>>> d0c8b38f
<|MERGE_RESOLUTION|>--- conflicted
+++ resolved
@@ -840,9 +840,6 @@
   use_temperature: false
   editor_model_name: azure/gpt-4o
   editor_edit_format: editor-diff
-<<<<<<< HEAD
-  system_prompt_prefix: "Formatting re-enabled. "
-=======
   system_prompt_prefix: "Formatting re-enabled. "
 
 - name: gpt-4.5-preview
@@ -890,4 +887,3 @@
   extra_params:
       max_tokens: 128000
       top_p: 0.95
->>>>>>> d0c8b38f
