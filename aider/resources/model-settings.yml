--- conflicted
+++ resolved
@@ -197,7 +197,7 @@
   editor_model_name: anthropic/claude-3-7-sonnet-20250219
   editor_edit_format: editor-diff
 
-<<<<<<< HEAD
+
 - name: openai/bedrock-sonnet-3.7
   edit_format: diff
   # weak_model_name: anthropic/claude-3-5-haiku-20241022
@@ -209,7 +209,7 @@
     max_tokens: 64000
   cache_control: true
   editor_model_name: openai/bedrock-sonnet-3.7
-=======
+
 - name: anthropic/claude-3-7-sonnet-latest
   edit_format: diff
   weak_model_name: anthropic/claude-3-5-haiku-20241022
@@ -319,7 +319,7 @@
   extra_params:
     max_tokens: 64000
   editor_model_name: vertex_ai-anthropic_models/vertex_ai/claude-3-7-sonnet@20250219
->>>>>>> d0c8b38f
+
   editor_edit_format: editor-diff
 
 - name: openrouter/anthropic/claude-3.7-sonnet
