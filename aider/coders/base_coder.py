--- conflicted
+++ resolved
@@ -270,14 +270,10 @@
         chat_language=None,
         companion=None,
     ):
-<<<<<<< HEAD
-
-=======
         # Fill in a dummy Analytics if needed, but it is never .enable()'d
         self.analytics = analytics if analytics is not None else Analytics()
 
         self.event = self.analytics.event
->>>>>>> d8e1e823
         self.chat_language = chat_language
         self.commit_before_message = []
         self.aider_commit_hashes = set()
