--- conflicted
+++ resolved
@@ -218,12 +218,9 @@
         map_mul_no_files=8,
         commands=None,
         summarizer=None,
-<<<<<<< HEAD
         total_cost=0.0,
-=======
         prior_message_cmd = None,
         confirm_proceed_message = None
->>>>>>> e015ee60
     ):
         if not fnames:
             fnames = []
