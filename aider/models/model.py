import json
import math

from PIL import Image

class Model:
    name = None
    edit_format = None
    max_context_tokens = 0
    tokenizer = None
    max_chat_history_tokens = 1024

    always_available = False
    use_repo_map = False
    send_undo_reply = False

    prompt_price = None
    completion_price = None

    @classmethod
    def create(cls, name, client=None):
        from .openai import OpenAIModel
        from .openrouter import OpenRouterModel

        if client and client.base_url.host == "openrouter.ai":
            return OpenRouterModel(client, name)
        return OpenAIModel(name)

    def __str__(self):
        return self.name

    @staticmethod
    def strong_model():
        return Model.create("gpt-4")

    @staticmethod
    def weak_model():
        return Model.create("gpt-3.5-turbo-1106")

    @staticmethod
    def commit_message_models():
        return [Model.weak_model()]

    def token_count(self, messages):
        if not self.tokenizer:
            return

        if type(messages) is str:
            msgs = messages
        else:
            msgs = json.dumps(messages)

        return len(self.tokenizer.encode(msgs))

<<<<<<< HEAD
    def available_models(self):
        raise NotImplementedError
=======
    def token_count_for_image(self, fname):
        """
        Calculate the token cost for an image assuming high detail.
        The token cost is determined by the size of the image.
        :param fname: The filename of the image.
        :return: The token cost for the image.
        """
        width, height = self.get_image_size(fname)

        # If the image is larger than 2048 in any dimension, scale it down to fit within 2048x2048
        max_dimension = max(width, height)
        if max_dimension > 2048:
            scale_factor = 2048 / max_dimension
            width = int(width * scale_factor)
            height = int(height * scale_factor)

        # Scale the image such that the shortest side is 768 pixels long
        min_dimension = min(width, height)
        scale_factor = 768 / min_dimension
        width = int(width * scale_factor)
        height = int(height * scale_factor)

        # Calculate the number of 512x512 tiles needed to cover the image
        tiles_width = math.ceil(width / 512)
        tiles_height = math.ceil(height / 512)
        num_tiles = tiles_width * tiles_height

        # Each tile costs 170 tokens, and there's an additional fixed cost of 85 tokens
        token_cost = num_tiles * 170 + 85
        return token_cost


    def get_image_size(self, fname):
        """
        Retrieve the size of an image.
        :param fname: The filename of the image.
        :return: A tuple (width, height) representing the image size in pixels.
        """
        with Image.open(fname) as img:
            return img.size
>>>>>>> f3748844
<|MERGE_RESOLUTION|>--- conflicted
+++ resolved
@@ -52,10 +52,9 @@
 
         return len(self.tokenizer.encode(msgs))
 
-<<<<<<< HEAD
     def available_models(self):
         raise NotImplementedError
-=======
+
     def token_count_for_image(self, fname):
         """
         Calculate the token cost for an image assuming high detail.
@@ -95,5 +94,4 @@
         :return: A tuple (width, height) representing the image size in pixels.
         """
         with Image.open(fname) as img:
-            return img.size
->>>>>>> f3748844
+            return img.size