#!/usr/bin/env python

import argparse
import os
import sys

import configargparse

from aider import __version__
from aider.args_formatter import (
    DotEnvFormatter,
    MarkdownHelpFormatter,
    YamlHelpFormatter,
)

from .dump import dump  # noqa: F401


def default_env_file(git_root):
    return os.path.join(git_root, ".env") if git_root else ".env"


def get_parser(default_config_files, git_root):
    parser = configargparse.ArgumentParser(
        description="aider is AI pair programming in your terminal",
        add_config_file_help=True,
        default_config_files=default_config_files,
        config_file_parser_class=configargparse.YAMLConfigFileParser,
        auto_env_var_prefix="AIDER_",
    )
    group = parser.add_argument_group("Main")
    group.add_argument(
        "files", metavar="FILE", nargs="*", help="files to edit with an LLM (optional)"
    )
    group.add_argument(
        "--openai-api-key",
        metavar="OPENAI_API_KEY",
        env_var="OPENAI_API_KEY",
        help="Specify the OpenAI API key",
    )
    group.add_argument(
        "--anthropic-api-key",
        metavar="ANTHROPIC_API_KEY",
        env_var="ANTHROPIC_API_KEY",
        help="Specify the Anthropic API key",
    )
    group.add_argument(
        "--model",
        metavar="MODEL",
        default=None,
        help="Specify the model to use for the main chat",
    )
    opus_model = "claude-3-opus-20240229"
    group.add_argument(
        "--opus",
        action="store_const",
        dest="model",
        const=opus_model,
        help=f"Use {opus_model} model for the main chat",
    )
    sonnet_model = "claude-3-5-sonnet-20241022"
    group.add_argument(
        "--sonnet",
        action="store_const",
        dest="model",
        const=sonnet_model,
        help=f"Use {sonnet_model} model for the main chat",
    )
    gpt_4_model = "gpt-4-0613"
    group.add_argument(
        "--4",
        "-4",
        action="store_const",
        dest="model",
        const=gpt_4_model,
        help=f"Use {gpt_4_model} model for the main chat",
    )
    gpt_4o_model = "gpt-4o-2024-08-06"
    group.add_argument(
        "--4o",
        action="store_const",
        dest="model",
        const=gpt_4o_model,
        help=f"Use {gpt_4o_model} model for the main chat",
    )
    gpt_4o_mini_model = "gpt-4o-mini"
    group.add_argument(
        "--mini",
        action="store_const",
        dest="model",
        const=gpt_4o_mini_model,
        help=f"Use {gpt_4o_mini_model} model for the main chat",
    )
    gpt_4_turbo_model = "gpt-4-1106-preview"
    group.add_argument(
        "--4-turbo",
        action="store_const",
        dest="model",
        const=gpt_4_turbo_model,
        help=f"Use {gpt_4_turbo_model} model for the main chat",
    )
    gpt_3_model_name = "gpt-3.5-turbo"
    group.add_argument(
        "--35turbo",
        "--35-turbo",
        "--3",
        "-3",
        action="store_const",
        dest="model",
        const=gpt_3_model_name,
        help=f"Use {gpt_3_model_name} model for the main chat",
    )
    deepseek_model = "deepseek/deepseek-coder"
    group.add_argument(
        "--deepseek",
        action="store_const",
        dest="model",
        const=deepseek_model,
        help=f"Use {deepseek_model} model for the main chat",
    )
    o1_mini_model = "o1-mini"
    group.add_argument(
        "--o1-mini",
        action="store_const",
        dest="model",
        const=o1_mini_model,
        help=f"Use {o1_mini_model} model for the main chat",
    )
    o1_preview_model = "o1-preview"
    group.add_argument(
        "--o1-preview",
        action="store_const",
        dest="model",
        const=o1_preview_model,
        help=f"Use {o1_preview_model} model for the main chat",
    )

    ##########
    group = parser.add_argument_group("Model Settings")
    group.add_argument(
        "--list-models",
        "--models",
        metavar="MODEL",
        help="List known models which match the (partial) MODEL name",
    )
    group.add_argument(
        "--openai-api-base",
        metavar="OPENAI_API_BASE",
        env_var="OPENAI_API_BASE",
        help="Specify the api base url",
    )
    group.add_argument(
        "--openai-api-type",
        metavar="OPENAI_API_TYPE",
        env_var="OPENAI_API_TYPE",
        help="Specify the api_type",
    )
    group.add_argument(
        "--openai-api-version",
        metavar="OPENAI_API_VERSION",
        env_var="OPENAI_API_VERSION",
        help="Specify the api_version",
    )
    group.add_argument(
        "--openai-api-deployment-id",
        metavar="OPENAI_API_DEPLOYMENT_ID",
        env_var="OPENAI_API_DEPLOYMENT_ID",
        help="Specify the deployment_id",
    )
    group.add_argument(
        "--openai-organization-id",
        metavar="OPENAI_ORGANIZATION_ID",
        env_var="OPENAI_ORGANIZATION_ID",
        help="Specify the OpenAI organization ID",
    )
    group.add_argument(
        "--model-settings-file",
        metavar="MODEL_SETTINGS_FILE",
        default=".aider.model.settings.yml",
        help="Specify a file with aider model settings for unknown models",
    )
    group.add_argument(
        "--model-metadata-file",
        metavar="MODEL_METADATA_FILE",
        default=".aider.model.metadata.json",
        help="Specify a file with context window and costs for unknown models",
    )
    group.add_argument(
        "--verify-ssl",
        action=argparse.BooleanOptionalAction,
        default=True,
        help="Verify the SSL cert when connecting to models (default: True)",
    )
    group.add_argument(
        "--edit-format",
        "--chat-mode",
        metavar="EDIT_FORMAT",
        default=None,
        help="Specify what edit format the LLM should use (default depends on model)",
    )
    group.add_argument(
        "--architect",
        action="store_const",
        dest="edit_format",
        const="architect",
        help="Use architect edit format for the main chat",
    )
    group.add_argument(
        "--weak-model",
        metavar="WEAK_MODEL",
        default=None,
        help=(
            "Specify the model to use for commit messages and chat history summarization (default"
            " depends on --model)"
        ),
    )
    group.add_argument(
        "--editor-model",
        metavar="EDITOR_MODEL",
        default=None,
        help="Specify the model to use for editor tasks (default depends on --model)",
    )
    group.add_argument(
        "--editor-edit-format",
        metavar="EDITOR_EDIT_FORMAT",
        default=None,
        help="Specify the edit format for the editor model (default: depends on editor model)",
    )
    group.add_argument(
        "--show-model-warnings",
        action=argparse.BooleanOptionalAction,
        default=True,
        help="Only work with models that have meta-data available (default: True)",
    )
    group.add_argument(
        "--max-chat-history-tokens",
        type=int,
        default=None,
        help=(
            "Soft limit on tokens for chat history, after which summarization begins."
            " If unspecified, defaults to the model's max_chat_history_tokens."
        ),
    )
    # This is a duplicate of the argument in the preparser and is a no-op by this time of
    # argument parsing, but it's here so that the help is displayed as expected.
    group.add_argument(
        "--env-file",
        metavar="ENV_FILE",
        default=default_env_file(git_root),
        help="Specify the .env file to load (default: .env in git root)",
    )

    ##########
    group = parser.add_argument_group("Cache Settings")
    group.add_argument(
        "--cache-prompts",
        action=argparse.BooleanOptionalAction,
        default=False,
        help="Enable caching of prompts (default: False)",
    )
    group.add_argument(
        "--cache-keepalive-pings",
        type=int,
        default=0,
        help="Number of times to ping at 5min intervals to keep prompt cache warm (default: 0)",
    )

    ##########
    group = parser.add_argument_group("Repomap Settings")
    group.add_argument(
        "--map-tokens",
        type=int,
        default=None,
        help="Suggested number of tokens to use for repo map, use 0 to disable (default: 1024)",
    )
    group.add_argument(
        "--map-refresh",
        choices=["auto", "always", "files", "manual"],
        default="auto",
        help=(
            "Control how often the repo map is refreshed. Options: auto, always, files, manual"
            " (default: auto)"
        ),
    )
    group.add_argument(
        "--map-multiplier-no-files",
        type=float,
        default=2,
        help="Multiplier for map tokens when no files are specified (default: 2)",
    )

    ##########
    group = parser.add_argument_group("History Files")
    default_input_history_file = (
        os.path.join(git_root, ".aider.input.history") if git_root else ".aider.input.history"
    )
    default_chat_history_file = (
        os.path.join(git_root, ".aider.chat.history.md") if git_root else ".aider.chat.history.md"
    )
    group.add_argument(
        "--input-history-file",
        metavar="INPUT_HISTORY_FILE",
        default=default_input_history_file,
        help=f"Specify the chat input history file (default: {default_input_history_file})",
    )
    group.add_argument(
        "--chat-history-file",
        metavar="CHAT_HISTORY_FILE",
        default=default_chat_history_file,
        help=f"Specify the chat history file (default: {default_chat_history_file})",
    )
    group.add_argument(
        "--restore-chat-history",
        action=argparse.BooleanOptionalAction,
        default=False,
        help="Restore the previous chat history messages (default: False)",
    )
    group.add_argument(
        "--llm-history-file",
        metavar="LLM_HISTORY_FILE",
        default=None,
        help="Log the conversation with the LLM to this file (for example, .aider.llm.history)",
    )

    ##########
    group = parser.add_argument_group("Output Settings")
    group.add_argument(
        "--dark-mode",
        action="store_true",
        help="Use colors suitable for a dark terminal background (default: False)",
        default=False,
    )
    group.add_argument(
        "--light-mode",
        action="store_true",
        help="Use colors suitable for a light terminal background (default: False)",
        default=False,
    )
    group.add_argument(
        "--pretty",
        action=argparse.BooleanOptionalAction,
        default=True,
        help="Enable/disable pretty, colorized output (default: True)",
    )
    group.add_argument(
        "--stream",
        action=argparse.BooleanOptionalAction,
        default=True,
        help="Enable/disable streaming responses (default: True)",
    )
    group.add_argument(
        "--user-input-color",
        default="#00cc00",
        help="Set the color for user input (default: #00cc00)",
    )
    group.add_argument(
        "--tool-output-color",
        default=None,
        help="Set the color for tool output (default: None)",
    )
    group.add_argument(
        "--tool-error-color",
        default="#FF2222",
        help="Set the color for tool error messages (default: #FF2222)",
    )
    group.add_argument(
        "--tool-warning-color",
        default="#FFA500",
        help="Set the color for tool warning messages (default: #FFA500)",
    )
    group.add_argument(
        "--assistant-output-color",
        default="#0088ff",
        help="Set the color for assistant output (default: #0088ff)",
    )
    group.add_argument(
        "--completion-menu-color",
        metavar="COLOR",
        default=None,
        help="Set the color for the completion menu (default: terminal's default text color)",
    )
    group.add_argument(
        "--completion-menu-bg-color",
        metavar="COLOR",
        default=None,
        help=(
            "Set the background color for the completion menu (default: terminal's default"
            " background color)"
        ),
    )
    group.add_argument(
        "--completion-menu-current-color",
        metavar="COLOR",
        default=None,
        help=(
            "Set the color for the current item in the completion menu (default: terminal's default"
            " background color)"
        ),
    )
    group.add_argument(
        "--completion-menu-current-bg-color",
        metavar="COLOR",
        default=None,
        help=(
            "Set the background color for the current item in the completion menu (default:"
            " terminal's default text color)"
        ),
    )
    group.add_argument(
        "--code-theme",
        default="default",
        help=(
            "Set the markdown code theme (default: default, other options include monokai,"
            " solarized-dark, solarized-light)"
        ),
    )
    group.add_argument(
        "--show-diffs",
        action="store_true",
        help="Show diffs when committing changes (default: False)",
        default=False,
    )

    ##########
    group = parser.add_argument_group("Git Settings")
    group.add_argument(
        "--git",
        action=argparse.BooleanOptionalAction,
        default=True,
        help="Enable/disable looking for a git repo (default: True)",
    )
    group.add_argument(
        "--gitignore",
        action=argparse.BooleanOptionalAction,
        default=True,
        help="Enable/disable adding .aider* to .gitignore (default: True)",
    )
    default_aiderignore_file = (
        os.path.join(git_root, ".aiderignore") if git_root else ".aiderignore"
    )
    group.add_argument(
        "--aiderignore",
        metavar="AIDERIGNORE",
        default=default_aiderignore_file,
        help="Specify the aider ignore file (default: .aiderignore in git root)",
    )
    group.add_argument(
        "--subtree-only",
        action="store_true",
        help="Only consider files in the current subtree of the git repository",
        default=False,
    )
    group.add_argument(
        "--auto-commits",
        action=argparse.BooleanOptionalAction,
        default=True,
        help="Enable/disable auto commit of LLM changes (default: True)",
    )
    group.add_argument(
        "--dirty-commits",
        action=argparse.BooleanOptionalAction,
        default=True,
        help="Enable/disable commits when repo is found dirty (default: True)",
    )
    group.add_argument(
        "--attribute-author",
        action=argparse.BooleanOptionalAction,
        default=True,
        help="Attribute aider code changes in the git author name (default: True)",
    )
    group.add_argument(
        "--attribute-committer",
        action=argparse.BooleanOptionalAction,
        default=True,
        help="Attribute aider commits in the git committer name (default: True)",
    )
    group.add_argument(
        "--attribute-commit-message-author",
        action=argparse.BooleanOptionalAction,
        default=False,
        help="Prefix commit messages with 'aider: ' if aider authored the changes (default: False)",
    )
    group.add_argument(
        "--attribute-commit-message-committer",
        action=argparse.BooleanOptionalAction,
        default=False,
        help="Prefix all commit messages with 'aider: ' (default: False)",
    )
    group.add_argument(
        "--commit",
        action="store_true",
        help="Commit all pending changes with a suitable commit message, then exit",
        default=False,
    )
    group.add_argument(
        "--commit-prompt",
        metavar="PROMPT",
        help="Specify a custom prompt for generating commit messages",
    )
    group.add_argument(
        "--dry-run",
        action=argparse.BooleanOptionalAction,
        default=False,
        help="Perform a dry run without modifying files (default: False)",
    )
    group.add_argument(
        "--skip-sanity-check-repo",
        action="store_true",
        help="Skip the sanity check for the git repository (default: False)",
        default=False,
    )
    group = parser.add_argument_group("Fixing and committing")
    group.add_argument(
        "--lint",
        action="store_true",
        help="Lint and fix provided files, or dirty files if none provided",
        default=False,
    )
    group.add_argument(
        "--lint-cmd",
        action="append",
        help=(
            'Specify lint commands to run for different languages, eg: "python: flake8'
            ' --select=..." (can be used multiple times)'
        ),
        default=[],
    )
    group.add_argument(
        "--auto-lint",
        action=argparse.BooleanOptionalAction,
        default=True,
        help="Enable/disable automatic linting after changes (default: True)",
    )
    group.add_argument(
        "--test-cmd",
        help="Specify command to run tests",
        default=[],
    )
    group.add_argument(
        "--auto-test",
        action=argparse.BooleanOptionalAction,
        default=False,
        help="Enable/disable automatic testing after changes (default: False)",
    )
    group.add_argument(
        "--test",
        action="store_true",
        help="Run tests and fix problems found",
        default=False,
    )

    ##########
<<<<<<< HEAD
    group = parser.add_argument_group("Companion")
    group.add_argument(
        "--enable-companion",
        action=argparse.BooleanOptionalAction,
        default=False,
        help="Enable use of Aider Companion (default: False)",
    )
    group.add_argument(
        "--companion-base-url",
        metavar="COMPANION_BASE_URL",
        default="http://localhost:24337",
        help="Base URL for Aider Companion (default: http://localhost:24337)",
    )

    ##########
=======
    group = parser.add_argument_group("Analytics")
    group.add_argument(
        "--analytics",
        action=argparse.BooleanOptionalAction,
        default=False,
        help="Enable/disable analytics for one session (default: False)",
    )
    group.add_argument(
        "--analytics-log",
        metavar="ANALYTICS_LOG_FILE",
        help="Specify a file to log analytics events",
    )
    group.add_argument(
        "--analytics-disable",
        action="store_true",
        help="Permanently disable analytics",
        default=False,
    )

>>>>>>> d8e1e823
    group = parser.add_argument_group("Other Settings")
    group.add_argument(
        "--file",
        action="append",
        metavar="FILE",
        help="specify a file to edit (can be used multiple times)",
    )
    group.add_argument(
        "--read",
        action="append",
        metavar="FILE",
        help="specify a read-only file (can be used multiple times)",
    )
    group.add_argument(
        "--vim",
        action="store_true",
        help="Use VI editing mode in the terminal (default: False)",
        default=False,
    )
    group.add_argument(
        "--chat-language",
        metavar="CHAT_LANGUAGE",
        default=None,
        help="Specify the language to use in the chat (default: None, uses system settings)",
    )
    group.add_argument(
        "--version",
        action="version",
        version=f"%(prog)s {__version__}",
        help="Show the version number and exit",
    )
    group.add_argument(
        "--just-check-update",
        action="store_true",
        help="Check for updates and return status in the exit code",
        default=False,
    )
    group.add_argument(
        "--check-update",
        action=argparse.BooleanOptionalAction,
        help="Check for new aider versions on launch",
        default=True,
    )
    group.add_argument(
        "--install-main-branch",
        action="store_true",
        help="Install the latest version from the main branch",
        default=False,
    )
    group.add_argument(
        "--upgrade",
        "--update",
        action="store_true",
        help="Upgrade aider to the latest version from PyPI",
        default=False,
    )
    group.add_argument(
        "--apply",
        metavar="FILE",
        help="Apply the changes from the given file instead of running the chat (debug)",
    )
    group.add_argument(
        "--yes-always",
        action="store_true",
        help="Always say yes to every confirmation",
        default=None,
    )
    group.add_argument(
        "-v",
        "--verbose",
        action="store_true",
        help="Enable verbose output",
        default=False,
    )
    group.add_argument(
        "--show-repo-map",
        action="store_true",
        help="Print the repo map and exit (debug)",
        default=False,
    )
    group.add_argument(
        "--show-prompts",
        action="store_true",
        help="Print the system prompts and exit (debug)",
        default=False,
    )
    group.add_argument(
        "--exit",
        action="store_true",
        help="Do all startup activities then exit before accepting user input (debug)",
        default=False,
    )
    group.add_argument(
        "--message",
        "--msg",
        "-m",
        metavar="COMMAND",
        help=(
            "Specify a single message to send the LLM, process reply then exit (disables chat mode)"
        ),
    )
    group.add_argument(
        "--message-file",
        "-f",
        metavar="MESSAGE_FILE",
        help=(
            "Specify a file containing the message to send the LLM, process reply, then exit"
            " (disables chat mode)"
        ),
    )
    group.add_argument(
        "--load",
        metavar="LOAD_FILE",
        help="Load and execute /commands from a file on launch",
    )
    group.add_argument(
        "--encoding",
        default="utf-8",
        help="Specify the encoding for input and output (default: utf-8)",
    )
    group.add_argument(
        "-c",
        "--config",
        is_config_file=True,
        metavar="CONFIG_FILE",
        help=(
            "Specify the config file (default: search for .aider.conf.yml in git root, cwd"
            " or home directory)"
        ),
    )
    group.add_argument(
        "--gui",
        "--browser",
        action=argparse.BooleanOptionalAction,
        help="Run aider in your browser (default: False)",
        default=False,
    )
    group.add_argument(
        "--suggest-shell-commands",
        action=argparse.BooleanOptionalAction,
        default=True,
        help="Enable/disable suggesting shell commands (default: True)",
    )
    group.add_argument(
        "--fancy-input",
        action=argparse.BooleanOptionalAction,
        default=True,
        help="Enable/disable fancy input with history and completion (default: True)",
    )

    ##########
    group = parser.add_argument_group("Voice Settings")
    group.add_argument(
        "--voice-format",
        metavar="VOICE_FORMAT",
        default="wav",
        choices=["wav", "mp3", "webm"],
        help="Audio format for voice recording (default: wav). webm and mp3 require ffmpeg",
    )
    group.add_argument(
        "--voice-language",
        metavar="VOICE_LANGUAGE",
        default="en",
        help="Specify the language for voice using ISO 639-1 code (default: auto)",
    )

    return parser


def get_md_help():
    os.environ["COLUMNS"] = "70"
    sys.argv = ["aider"]
    parser = get_parser([], None)

    # This instantiates all the action.env_var values
    parser.parse_known_args()

    parser.formatter_class = MarkdownHelpFormatter

    return argparse.ArgumentParser.format_help(parser)


def get_sample_yaml():
    os.environ["COLUMNS"] = "100"
    sys.argv = ["aider"]
    parser = get_parser([], None)

    # This instantiates all the action.env_var values
    parser.parse_known_args()

    parser.formatter_class = YamlHelpFormatter

    return argparse.ArgumentParser.format_help(parser)


def get_sample_dotenv():
    os.environ["COLUMNS"] = "120"
    sys.argv = ["aider"]
    parser = get_parser([], None)

    # This instantiates all the action.env_var values
    parser.parse_known_args()

    parser.formatter_class = DotEnvFormatter

    return argparse.ArgumentParser.format_help(parser)


def main():
    arg = sys.argv[1] if len(sys.argv[1:]) else None

    if arg == "md":
        print(get_md_help())
    elif arg == "dotenv":
        print(get_sample_dotenv())
    else:
        print(get_sample_yaml())


if __name__ == "__main__":
    status = main()
    sys.exit(status)<|MERGE_RESOLUTION|>--- conflicted
+++ resolved
@@ -550,7 +550,6 @@
     )
 
     ##########
-<<<<<<< HEAD
     group = parser.add_argument_group("Companion")
     group.add_argument(
         "--enable-companion",
@@ -566,7 +565,6 @@
     )
 
     ##########
-=======
     group = parser.add_argument_group("Analytics")
     group.add_argument(
         "--analytics",
@@ -586,7 +584,6 @@
         default=False,
     )
 
->>>>>>> d8e1e823
     group = parser.add_argument_group("Other Settings")
     group.add_argument(
         "--file",
