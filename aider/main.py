--- conflicted
+++ resolved
@@ -493,31 +493,21 @@
         func_name = frame.f_code.co_name
         line_no = frame.f_lineno
 
-<<<<<<< HEAD
         if func_name not in file_excludelist:
-            log_file.write(f"-> CALL: {func_name}() in {os.path.basename(filename)}:{line_no}\n")
-=======
-        if func_name not in file_blacklist:
             log_file.write(
                 f"-> CALL: {func_name}() in {os.path.basename(filename)}:{line_no} -"
                 f" {time.time()}\n"
             )
->>>>>>> 38e1b569
 
     if event == "return":
         func_name = frame.f_code.co_name
         line_no = frame.f_lineno
 
-<<<<<<< HEAD
         if func_name not in file_excludelist:
-            log_file.write(f"<- RETURN: {func_name}() in {os.path.basename(filename)}:{line_no}\n")
-=======
-        if func_name not in file_blacklist:
             log_file.write(
                 f"<- RETURN: {func_name}() in {os.path.basename(filename)}:{line_no} -"
                 f" {time.time()}\n"
             )
->>>>>>> 38e1b569
 
     # Must return the trace function (or a local one) for subsequent events
     return custom_tracer
