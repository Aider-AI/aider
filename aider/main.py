import configparser
import json
import os
import re
import sys
import threading
import traceback
import webbrowser
from dataclasses import fields
from pathlib import Path

try:
    import git
except ImportError:
    git = None

import importlib_resources
from dotenv import load_dotenv
from prompt_toolkit.enums import EditingMode

from aider import __version__, models, urls, utils
from aider.analytics import Analytics
from aider.args import get_parser
from aider.coders import Coder
from aider.coders.base_coder import UnknownEditFormat
from aider.commands import Commands, SwitchCoder
from aider.copypaste import ClipboardWatcher
from aider.format_settings import format_settings, scrub_sensitive_info
from aider.history import ChatSummary
from aider.io import InputOutput
from aider.llm import litellm  # noqa: F401; properly init litellm on launch
from aider.models import ModelSettings
from aider.repo import ANY_GIT_ERROR, GitRepo
from aider.report import report_uncaught_exceptions
from aider.versioncheck import check_version, install_from_main_branch, install_upgrade
from aider.watch import FileWatcher

from .dump import dump  # noqa: F401


def check_config_files_for_yes(config_files):
    found = False
    for config_file in config_files:
        if Path(config_file).exists():
            try:
                with open(config_file, "r") as f:
                    for line in f:
                        if line.strip().startswith("yes:"):
                            print("Configuration error detected.")
                            print(f"The file {config_file} contains a line starting with 'yes:'")
                            print("Please replace 'yes:' with 'yes-always:' in this file.")
                            found = True
            except Exception:
                pass
    return found


def get_git_root():
    """Try and guess the git repo, since the conf.yml can be at the repo root"""
    try:
        repo = git.Repo(search_parent_directories=True)
        return repo.working_tree_dir
    except (git.InvalidGitRepositoryError, FileNotFoundError):
        return None


def guessed_wrong_repo(io, git_root, fnames, git_dname):
    """After we parse the args, we can determine the real repo. Did we guess wrong?"""

    try:
        check_repo = Path(GitRepo(io, fnames, git_dname).root).resolve()
    except (OSError,) + ANY_GIT_ERROR:
        return

    # we had no guess, rely on the "true" repo result
    if not git_root:
        return str(check_repo)

    git_root = Path(git_root).resolve()
    if check_repo == git_root:
        return

    return str(check_repo)


def make_new_repo(git_root, io):
    try:
        repo = git.Repo.init(git_root)
        check_gitignore(git_root, io, False)
    except ANY_GIT_ERROR as err:  # issue #1233
        io.tool_error(f"Unable to create git repo in {git_root}")
        io.tool_output(str(err))
        return

    io.tool_output(f"Git repository created in {git_root}")
    return repo


def setup_git(git_root, io):
    if git is None:
        return

    try:
        cwd = Path.cwd()
    except OSError:
        cwd = None

    repo = None

    if git_root:
        try:
            repo = git.Repo(git_root)
        except ANY_GIT_ERROR:
            pass
    elif cwd == Path.home():
        io.tool_warning(
            "You should probably run aider in your project's directory, not your home dir."
        )
        return
    elif cwd and io.confirm_ask(
        "No git repo found, create one to track aider's changes (recommended)?"
    ):
        git_root = str(cwd.resolve())
        repo = make_new_repo(git_root, io)

    if not repo:
        return

    user_name = None
    user_email = None
    with repo.config_reader() as config:
        try:
            user_name = config.get_value("user", "name", None)
        except (configparser.NoSectionError, configparser.NoOptionError):
            pass
        try:
            user_email = config.get_value("user", "email", None)
        except (configparser.NoSectionError, configparser.NoOptionError):
            pass

    if user_name and user_email:
        return repo.working_tree_dir

    with repo.config_writer() as git_config:
        if not user_name:
            git_config.set_value("user", "name", "Your Name")
            io.tool_warning('Update git name with: git config user.name "Your Name"')
        if not user_email:
            git_config.set_value("user", "email", "you@example.com")
            io.tool_warning('Update git email with: git config user.email "you@example.com"')

    return repo.working_tree_dir


def check_gitignore(git_root, io, ask=True):
    if not git_root:
        return

    try:
        repo = git.Repo(git_root)
        patterns_to_add = []

        if not repo.ignored(".aider"):
            patterns_to_add.append(".aider*")

        env_path = Path(git_root) / ".env"
        if env_path.exists() and not repo.ignored(".env"):
            patterns_to_add.append(".env")

        if not patterns_to_add:
            return

        gitignore_file = Path(git_root) / ".gitignore"
        if gitignore_file.exists():
            try:
                content = io.read_text(gitignore_file)
                if content is None:
                    return
                if not content.endswith("\n"):
                    content += "\n"
            except OSError as e:
                io.tool_error(f"Error when trying to read {gitignore_file}: {e}")
                return
        else:
            content = ""
    except ANY_GIT_ERROR:
        return

<<<<<<< HEAD
    if ask and not io.confirm_ask(
        "Add patterns to .gitignore (recommended)?", subject=", ".join(patterns_to_add)
    ):
        return
=======
    if ask:
        io.tool_output("You can skip this check with --no-gitignore")
        if not io.confirm_ask(f"Add {', '.join(patterns_to_add)} to .gitignore (recommended)?"):
            return
>>>>>>> 44b1acd3

    content += "\n".join(patterns_to_add) + "\n"

    try:
        io.write_text(gitignore_file, content)
        io.tool_output(f"Added {', '.join(patterns_to_add)} to .gitignore")
    except OSError as e:
        io.tool_error(f"Error when trying to write to {gitignore_file}: {e}")
        io.tool_output(
            "Try running with appropriate permissions or manually add these patterns to .gitignore:"
        )
        for pattern in patterns_to_add:
            io.tool_output(f"  {pattern}")


def check_streamlit_install(io):
    return utils.check_pip_install_extra(
        io,
        "streamlit",
        "You need to install the aider browser feature",
        ["aider-chat[browser]"],
    )


def install_tree_sitter_language_pack(io):
    return utils.check_pip_install_extra(
        io,
        "tree_sitter_language_pack",
        "Install tree_sitter_language_pack?",
        [
            "tree-sitter-language-pack==0.4.0",
            "tree-sitter==0.24.0",
        ],
    )


def write_streamlit_credentials():
    from streamlit.file_util import get_streamlit_file_path

    # See https://github.com/Aider-AI/aider/issues/772

    credential_path = Path(get_streamlit_file_path()) / "credentials.toml"
    if not os.path.exists(credential_path):
        empty_creds = '[general]\nemail = ""\n'

        os.makedirs(os.path.dirname(credential_path), exist_ok=True)
        with open(credential_path, "w") as f:
            f.write(empty_creds)
    else:
        print("Streamlit credentials already exist.")


def launch_gui(args):
    from streamlit.web import cli

    from aider import gui

    print()
    print("CONTROL-C to exit...")

    # Necessary so streamlit does not prompt the user for an email address.
    write_streamlit_credentials()

    target = gui.__file__

    st_args = ["run", target]

    st_args += [
        "--browser.gatherUsageStats=false",
        "--runner.magicEnabled=false",
        "--server.runOnSave=false",
    ]

    # https://github.com/Aider-AI/aider/issues/2193
    is_dev = "-dev" in str(__version__)

    if is_dev:
        print("Watching for file changes.")
    else:
        st_args += [
            "--global.developmentMode=false",
            "--server.fileWatcherType=none",
            "--client.toolbarMode=viewer",  # minimal?
        ]

    st_args += ["--"] + args

    cli.main(st_args)

    # from click.testing import CliRunner
    # runner = CliRunner()
    # from streamlit.web import bootstrap
    # bootstrap.load_config_options(flag_options={})
    # cli.main_run(target, args)
    # sys.argv = ['streamlit', 'run', '--'] + args


def parse_lint_cmds(lint_cmds, io):
    err = False
    res = dict()
    for lint_cmd in lint_cmds:
        if re.match(r"^[a-z]+:.*", lint_cmd):
            pieces = lint_cmd.split(":")
            lang = pieces[0]
            cmd = lint_cmd[len(lang) + 1 :]
            lang = lang.strip()
        else:
            lang = None
            cmd = lint_cmd

        cmd = cmd.strip()

        if cmd:
            res[lang] = cmd
        else:
            io.tool_error(f'Unable to parse --lint-cmd "{lint_cmd}"')
            io.tool_output('The arg should be "language: cmd --args ..."')
            io.tool_output('For example: --lint-cmd "python: flake8 --select=E9"')
            err = True
    if err:
        return
    return res


def generate_search_path_list(default_file, git_root, command_line_file):
    files = []
    files.append(Path.home() / default_file)  # homedir
    if git_root:
        files.append(Path(git_root) / default_file)  # git root
    files.append(default_file)
    if command_line_file:
        files.append(command_line_file)

    resolved_files = []
    for fn in files:
        try:
            resolved_files.append(Path(fn).resolve())
        except OSError:
            pass

    files = resolved_files
    files.reverse()
    uniq = []
    for fn in files:
        if fn not in uniq:
            uniq.append(fn)
    uniq.reverse()
    files = uniq
    files = list(map(str, files))
    files = list(dict.fromkeys(files))

    return files


def register_models(git_root, model_settings_fname, io, verbose=False):
    model_settings_files = generate_search_path_list(
        ".aider.model.settings.yml", git_root, model_settings_fname
    )

    try:
        files_loaded = models.register_models(model_settings_files)
        if len(files_loaded) > 0:
            if verbose:
                io.tool_output("Loaded model settings from:")
                for file_loaded in files_loaded:
                    io.tool_output(f"  - {file_loaded}")  # noqa: E221
        elif verbose:
            io.tool_output("No model settings files loaded")
    except Exception as e:
        io.tool_error(f"Error loading aider model settings: {e}")
        return 1

    if verbose:
        io.tool_output("Searched for model settings files:")
        for file in model_settings_files:
            io.tool_output(f"  - {file}")

    return None


def load_dotenv_files(git_root, dotenv_fname, encoding="utf-8"):
    dotenv_files = generate_search_path_list(
        ".env",
        git_root,
        dotenv_fname,
    )
    loaded = []
    for fname in dotenv_files:
        try:
            if Path(fname).exists():
                load_dotenv(fname, override=True, encoding=encoding)
                loaded.append(fname)
        except OSError as e:
            print(f"OSError loading {fname}: {e}")
        except Exception as e:
            print(f"Error loading {fname}: {e}")
    return loaded


def register_litellm_models(git_root, model_metadata_fname, io, verbose=False):
    model_metadata_files = []

    # Add the resource file path
    resource_metadata = importlib_resources.files("aider.resources").joinpath("model-metadata.json")
    model_metadata_files.append(str(resource_metadata))

    model_metadata_files += generate_search_path_list(
        ".aider.model.metadata.json", git_root, model_metadata_fname
    )

    try:
        model_metadata_files_loaded = models.register_litellm_models(model_metadata_files)
        if len(model_metadata_files_loaded) > 0 and verbose:
            io.tool_output("Loaded model metadata from:")
            for model_metadata_file in model_metadata_files_loaded:
                io.tool_output(f"  - {model_metadata_file}")  # noqa: E221
    except Exception as e:
        io.tool_error(f"Error loading model metadata models: {e}")
        return 1


def sanity_check_repo(repo, io):
    if not repo:
        return True

    if not repo.repo.working_tree_dir:
        io.tool_error("The git repo does not seem to have a working tree?")
        return False

    bad_ver = False
    try:
        repo.get_tracked_files()
        if not repo.git_repo_error:
            return True
        error_msg = str(repo.git_repo_error)
    except UnicodeDecodeError as exc:
        error_msg = (
            "Failed to read the Git repository. This issue is likely caused by a path encoded "
            f'in a format different from the expected encoding "{sys.getfilesystemencoding()}".\n'
            f"Internal error: {str(exc)}"
        )
    except ANY_GIT_ERROR as exc:
        error_msg = str(exc)
        bad_ver = "version in (1, 2)" in error_msg
    except AssertionError as exc:
        error_msg = str(exc)
        bad_ver = True

    if bad_ver:
        io.tool_error("Aider only works with git repos with version number 1 or 2.")
        io.tool_output("You may be able to convert your repo: git update-index --index-version=2")
        io.tool_output("Or run aider --no-git to proceed without using git.")
        io.offer_url(urls.git_index_version, "Open documentation url for more info?")
        return False

    io.tool_error("Unable to read git repository, it may be corrupt?")
    io.tool_output(error_msg)
    return False


def main(argv=None, input=None, output=None, force_git_root=None, return_coder=False):
    report_uncaught_exceptions()

    if argv is None:
        argv = sys.argv[1:]

    if git is None:
        git_root = None
    elif force_git_root:
        git_root = force_git_root
    else:
        git_root = get_git_root()

    conf_fname = Path(".aider.conf.yml")

    default_config_files = []
    try:
        default_config_files += [conf_fname.resolve()]  # CWD
    except OSError:
        pass

    if git_root:
        git_conf = Path(git_root) / conf_fname  # git root
        if git_conf not in default_config_files:
            default_config_files.append(git_conf)
    default_config_files.append(Path.home() / conf_fname)  # homedir
    default_config_files = list(map(str, default_config_files))

    parser = get_parser(default_config_files, git_root)
    try:
        args, unknown = parser.parse_known_args(argv)
    except AttributeError as e:
        if all(word in str(e) for word in ["bool", "object", "has", "no", "attribute", "strip"]):
            if check_config_files_for_yes(default_config_files):
                return 1
        raise e

    if args.verbose:
        print("Config files search order, if no --config:")
        for file in default_config_files:
            exists = "(exists)" if Path(file).exists() else ""
            print(f"  - {file} {exists}")

    default_config_files.reverse()

    parser = get_parser(default_config_files, git_root)

    args, unknown = parser.parse_known_args(argv)

    # Load the .env file specified in the arguments
    loaded_dotenvs = load_dotenv_files(git_root, args.env_file, args.encoding)

    # Parse again to include any arguments that might have been defined in .env
    args = parser.parse_args(argv)

    if git is None:
        args.git = False

    if args.analytics_disable:
        analytics = Analytics(permanently_disable=True)
        print("Analytics have been permanently disabled.")

    if not args.verify_ssl:
        import httpx

        os.environ["SSL_VERIFY"] = ""
        litellm._load_litellm()
        litellm._lazy_module.client_session = httpx.Client(verify=False)
        litellm._lazy_module.aclient_session = httpx.AsyncClient(verify=False)

    if args.timeout:
        models.request_timeout = args.timeout

    if args.dark_mode:
        args.user_input_color = "#32FF32"
        args.tool_error_color = "#FF3333"
        args.tool_warning_color = "#FFFF00"
        args.assistant_output_color = "#00FFFF"
        args.code_theme = "monokai"

    if args.light_mode:
        args.user_input_color = "green"
        args.tool_error_color = "red"
        args.tool_warning_color = "#FFA500"
        args.assistant_output_color = "blue"
        args.code_theme = "default"

    if return_coder and args.yes_always is None:
        args.yes_always = True

    editing_mode = EditingMode.VI if args.vim else EditingMode.EMACS

    def get_io(pretty):
        return InputOutput(
            pretty,
            args.yes_always,
            args.input_history_file,
            args.chat_history_file,
            input=input,
            output=output,
            user_input_color=args.user_input_color,
            tool_output_color=args.tool_output_color,
            tool_warning_color=args.tool_warning_color,
            tool_error_color=args.tool_error_color,
            completion_menu_color=args.completion_menu_color,
            completion_menu_bg_color=args.completion_menu_bg_color,
            completion_menu_current_color=args.completion_menu_current_color,
            completion_menu_current_bg_color=args.completion_menu_current_bg_color,
            assistant_output_color=args.assistant_output_color,
            code_theme=args.code_theme,
            dry_run=args.dry_run,
            encoding=args.encoding,
            line_endings=args.line_endings,
            llm_history_file=args.llm_history_file,
            editingmode=editing_mode,
            fancy_input=args.fancy_input,
            multiline_mode=args.multiline,
        )

    io = get_io(args.pretty)
    try:
        io.rule()
    except UnicodeEncodeError as err:
        if not io.pretty:
            raise err
        io = get_io(False)
        io.tool_warning("Terminal does not support pretty output (UnicodeDecodeError)")

    # Process any environment variables set via --set-env
    if args.set_env:
        for env_setting in args.set_env:
            try:
                name, value = env_setting.split("=", 1)
                os.environ[name.strip()] = value.strip()
            except ValueError:
                io.tool_error(f"Invalid --set-env format: {env_setting}")
                io.tool_output("Format should be: ENV_VAR_NAME=value")
                return 1

    # Process any API keys set via --api-key
    if args.api_key:
        for api_setting in args.api_key:
            try:
                provider, key = api_setting.split("=", 1)
                env_var = f"{provider.strip().upper()}_API_KEY"
                os.environ[env_var] = key.strip()
            except ValueError:
                io.tool_error(f"Invalid --api-key format: {api_setting}")
                io.tool_output("Format should be: provider=key")
                return 1

    if args.anthropic_api_key:
        os.environ["ANTHROPIC_API_KEY"] = args.anthropic_api_key

    if args.openai_api_key:
        os.environ["OPENAI_API_KEY"] = args.openai_api_key
    if args.openai_api_base:
        os.environ["OPENAI_API_BASE"] = args.openai_api_base
    if args.openai_api_version:
        io.tool_warning(
            "--openai-api-version is deprecated, use --set-env OPENAI_API_VERSION=<value>"
        )
        os.environ["OPENAI_API_VERSION"] = args.openai_api_version
    if args.openai_api_type:
        io.tool_warning("--openai-api-type is deprecated, use --set-env OPENAI_API_TYPE=<value>")
        os.environ["OPENAI_API_TYPE"] = args.openai_api_type
    if args.openai_organization_id:
        io.tool_warning(
            "--openai-organization-id is deprecated, use --set-env OPENAI_ORGANIZATION=<value>"
        )
        os.environ["OPENAI_ORGANIZATION"] = args.openai_organization_id

    analytics = Analytics(logfile=args.analytics_log, permanently_disable=args.analytics_disable)
    if args.analytics is not False:
        if analytics.need_to_ask(args.analytics):
            io.tool_output(
                "Aider respects your privacy and never collects your code, chat messages, keys or"
                " personal info."
            )
            io.tool_output(f"For more info: {urls.analytics}")
            disable = not io.confirm_ask(
                "Allow collection of anonymous analytics to help improve aider?"
            )

            analytics.asked_opt_in = True
            if disable:
                analytics.disable(permanently=True)
                io.tool_output("Analytics have been permanently disabled.")

            analytics.save_data()
            io.tool_output()

        # This is a no-op if the user has opted out
        analytics.enable()

    analytics.event("launched")

    if args.gui and not return_coder:
        if not check_streamlit_install(io):
            analytics.event("exit", reason="Streamlit not installed")
            return
        analytics.event("gui session")
        launch_gui(argv)
        analytics.event("exit", reason="GUI session ended")
        return

    if args.verbose:
        for fname in loaded_dotenvs:
            io.tool_output(f"Loaded {fname}")

    all_files = args.files + (args.file or [])
    fnames = [str(Path(fn).resolve()) for fn in all_files]
    read_only_fnames = []
    for fn in args.read or []:
        path = Path(fn).expanduser().resolve()
        if path.is_dir():
            read_only_fnames.extend(str(f) for f in path.rglob("*") if f.is_file())
        else:
            read_only_fnames.append(str(path))

    if len(all_files) > 1:
        good = True
        for fname in all_files:
            if Path(fname).is_dir():
                io.tool_error(f"{fname} is a directory, not provided alone.")
                good = False
        if not good:
            io.tool_output(
                "Provide either a single directory of a git repo, or a list of one or more files."
            )
            analytics.event("exit", reason="Invalid directory input")
            return 1

    git_dname = None
    if len(all_files) == 1:
        if Path(all_files[0]).is_dir():
            if args.git:
                git_dname = str(Path(all_files[0]).resolve())
                fnames = []
            else:
                io.tool_error(f"{all_files[0]} is a directory, but --no-git selected.")
                analytics.event("exit", reason="Directory with --no-git")
                return 1

    # We can't know the git repo for sure until after parsing the args.
    # If we guessed wrong, reparse because that changes things like
    # the location of the config.yml and history files.
    if args.git and not force_git_root and git is not None:
        right_repo_root = guessed_wrong_repo(io, git_root, fnames, git_dname)
        if right_repo_root:
            analytics.event("exit", reason="Recursing with correct repo")
            return main(argv, input, output, right_repo_root, return_coder=return_coder)

    if args.just_check_update:
        update_available = check_version(io, just_check=True, verbose=args.verbose)
        analytics.event("exit", reason="Just checking update")
        return 0 if not update_available else 1

    if args.install_main_branch:
        success = install_from_main_branch(io)
        analytics.event("exit", reason="Installed main branch")
        return 0 if success else 1

    if args.upgrade:
        success = install_upgrade(io)
        analytics.event("exit", reason="Upgrade completed")
        return 0 if success else 1

    if args.install_tree_sitter_language_pack:
        success = install_tree_sitter_language_pack(io)
        analytics.event("exit", reason="Install TSLP completed")
        return 0 if success else 1

    if args.check_update:
        check_version(io, verbose=args.verbose)

    if args.list_models:
        models.print_matching_models(io, args.list_models)
        analytics.event("exit", reason="Listed models")
        return 0

    if args.git:
        git_root = setup_git(git_root, io)
        if args.gitignore:
            check_gitignore(git_root, io)

    if args.verbose:
        show = format_settings(parser, args)
        io.tool_output(show)

    cmd_line = " ".join(sys.argv)
    cmd_line = scrub_sensitive_info(args, cmd_line)
    io.tool_output(cmd_line, log_only=True)

    is_first_run = is_first_run_of_new_version(io, verbose=args.verbose)
    check_and_load_imports(io, is_first_run, verbose=args.verbose)

    register_models(git_root, args.model_settings_file, io, verbose=args.verbose)
    register_litellm_models(git_root, args.model_metadata_file, io, verbose=args.verbose)

    # Process any command line aliases
    if args.alias:
        for alias_def in args.alias:
            # Split on first colon only
            parts = alias_def.split(":", 1)
            if len(parts) != 2:
                io.tool_error(f"Invalid alias format: {alias_def}")
                io.tool_output("Format should be: alias:model-name")
                analytics.event("exit", reason="Invalid alias format error")
                return 1
            alias, model = parts
            models.MODEL_ALIASES[alias.strip()] = model.strip()

    if not args.model:
        # Select model based on available API keys
        model_key_pairs = [
            ("ANTHROPIC_API_KEY", "sonnet"),
            ("DEEPSEEK_API_KEY", "deepseek"),
            ("OPENROUTER_API_KEY", "openrouter/anthropic/claude-3.5-sonnet"),
            ("OPENAI_API_KEY", "gpt-4o"),
            ("GEMINI_API_KEY", "flash"),
        ]

        for env_key, model_name in model_key_pairs:
            if os.environ.get(env_key):
                args.model = model_name
                io.tool_warning(
                    f"Found {env_key} so using {model_name} since no --model was specified."
                )
                break
        if not args.model:
            io.tool_error("You need to specify a --model and an --api-key to use.")
            io.offer_url(urls.models_and_keys, "Open documentation url for more info?")
            return 1

    main_model = models.Model(
        args.model,
        weak_model=args.weak_model,
        editor_model=args.editor_model,
        editor_edit_format=args.editor_edit_format,
    )

    # add --reasoning-effort cli param
    if args.reasoning_effort is not None:
        if not getattr(main_model, "extra_params", None):
            main_model.extra_params = {}
        if "extra_body" not in main_model.extra_params:
            main_model.extra_params["extra_body"] = {}
        main_model.extra_params["extra_body"]["reasoning_effort"] = args.reasoning_effort

    if args.copy_paste and args.edit_format is None:
        if main_model.edit_format in ("diff", "whole"):
            main_model.edit_format = "editor-" + main_model.edit_format

    if args.verbose:
        io.tool_output("Model metadata:")
        io.tool_output(json.dumps(main_model.info, indent=4))

        io.tool_output("Model settings:")
        for attr in sorted(fields(ModelSettings), key=lambda x: x.name):
            val = getattr(main_model, attr.name)
            val = json.dumps(val, indent=4)
            io.tool_output(f"{attr.name}: {val}")

    lint_cmds = parse_lint_cmds(args.lint_cmd, io)
    if lint_cmds is None:
        analytics.event("exit", reason="Invalid lint command format")
        return 1

    if args.show_model_warnings:
        problem = models.sanity_check_models(io, main_model)
        if problem:
            analytics.event("model warning", main_model=main_model)
            io.tool_output("You can skip this check with --no-show-model-warnings")

            try:
                io.offer_url(urls.model_warnings, "Open documentation url for more info?")
                io.tool_output()
            except KeyboardInterrupt:
                analytics.event("exit", reason="Keyboard interrupt during model warnings")
                return 1

    repo = None
    if args.git:
        try:
            repo = GitRepo(
                io,
                fnames,
                git_dname,
                args.aiderignore,
                models=main_model.commit_message_models(),
                attribute_author=args.attribute_author,
                attribute_committer=args.attribute_committer,
                attribute_commit_message_author=args.attribute_commit_message_author,
                attribute_commit_message_committer=args.attribute_commit_message_committer,
                commit_prompt=args.commit_prompt,
                subtree_only=args.subtree_only,
            )
        except FileNotFoundError:
            pass

    if not args.skip_sanity_check_repo:
        if not sanity_check_repo(repo, io):
            analytics.event("exit", reason="Repository sanity check failed")
            return 1

    if repo:
        analytics.event("repo", num_files=len(repo.get_tracked_files()))
    else:
        analytics.event("no-repo")

    commands = Commands(
        io,
        None,
        voice_language=args.voice_language,
        voice_input_device=args.voice_input_device,
        voice_format=args.voice_format,
        verify_ssl=args.verify_ssl,
        args=args,
        parser=parser,
        verbose=args.verbose,
        editor=args.editor,
    )

    summarizer = ChatSummary(
        [main_model.weak_model, main_model],
        args.max_chat_history_tokens or main_model.max_chat_history_tokens,
    )

    if args.cache_prompts and args.map_refresh == "auto":
        args.map_refresh = "files"

    if not main_model.streaming:
        if args.stream:
            io.tool_warning(
                f"Warning: Streaming is not supported by {main_model.name}. Disabling streaming."
            )
        args.stream = False

    if args.map_tokens is None:
        map_tokens = main_model.get_repo_map_tokens()
    else:
        map_tokens = args.map_tokens

    try:
        coder = Coder.create(
            main_model=main_model,
            edit_format=args.edit_format,
            io=io,
            repo=repo,
            fnames=fnames,
            read_only_fnames=read_only_fnames,
            show_diffs=args.show_diffs,
            auto_commits=args.auto_commits,
            dirty_commits=args.dirty_commits,
            dry_run=args.dry_run,
            map_tokens=map_tokens,
            verbose=args.verbose,
            stream=args.stream,
            use_git=args.git,
            restore_chat_history=args.restore_chat_history,
            auto_lint=args.auto_lint,
            auto_test=args.auto_test,
            lint_cmds=lint_cmds,
            test_cmd=args.test_cmd,
            commands=commands,
            summarizer=summarizer,
            analytics=analytics,
            map_refresh=args.map_refresh,
            cache_prompts=args.cache_prompts,
            map_mul_no_files=args.map_multiplier_no_files,
            num_cache_warming_pings=args.cache_keepalive_pings,
            suggest_shell_commands=args.suggest_shell_commands,
            chat_language=args.chat_language,
            detect_urls=args.detect_urls,
            auto_copy_context=args.copy_paste,
        )
    except UnknownEditFormat as err:
        io.tool_error(str(err))
        io.offer_url(urls.edit_formats, "Open documentation about edit formats?")
        analytics.event("exit", reason="Unknown edit format")
        return 1
    except ValueError as err:
        io.tool_error(str(err))
        analytics.event("exit", reason="ValueError during coder creation")
        return 1

    if return_coder:
        analytics.event("exit", reason="Returning coder object")
        return coder

    ignores = []
    if git_root:
        ignores.append(str(Path(git_root) / ".gitignore"))
    if args.aiderignore:
        ignores.append(args.aiderignore)

    if args.watch_files:
        file_watcher = FileWatcher(
            coder,
            gitignores=ignores,
            verbose=args.verbose,
            analytics=analytics,
            root=str(Path.cwd()) if args.subtree_only else None,
        )
        coder.file_watcher = file_watcher

    if args.copy_paste:
        analytics.event("copy-paste mode")
        ClipboardWatcher(coder.io, verbose=args.verbose)

    coder.show_announcements()

    if args.show_prompts:
        coder.cur_messages += [
            dict(role="user", content="Hello!"),
        ]
        messages = coder.format_messages().all_messages()
        utils.show_messages(messages)
        analytics.event("exit", reason="Showed prompts")
        return

    if args.lint:
        coder.commands.cmd_lint(fnames=fnames)

    if args.test:
        if not args.test_cmd:
            io.tool_error("No --test-cmd provided.")
            analytics.event("exit", reason="No test command provided")
            return 1
        coder.commands.cmd_test(args.test_cmd)
        if io.placeholder:
            coder.run(io.placeholder)

    if args.commit:
        if args.dry_run:
            io.tool_output("Dry run enabled, skipping commit.")
        else:
            coder.commands.cmd_commit()

    if args.lint or args.test or args.commit:
        analytics.event("exit", reason="Completed lint/test/commit")
        return

    if args.show_repo_map:
        repo_map = coder.get_repo_map()
        if repo_map:
            io.tool_output(repo_map)
        analytics.event("exit", reason="Showed repo map")
        return

    if args.apply:
        content = io.read_text(args.apply)
        if content is None:
            analytics.event("exit", reason="Failed to read apply content")
            return
        coder.partial_response_content = content
        # For testing #2879
        # from aider.coders.base_coder import all_fences
        # coder.fence = all_fences[1]
        coder.apply_updates()
        analytics.event("exit", reason="Applied updates")
        return

    if args.apply_clipboard_edits:
        args.edit_format = main_model.editor_edit_format
        args.message = "/paste"

    if args.show_release_notes is True:
        io.tool_output(f"Opening release notes: {urls.release_notes}")
        io.tool_output()
        webbrowser.open(urls.release_notes)
    elif args.show_release_notes is None and is_first_run:
        io.tool_output()
        io.offer_url(
            urls.release_notes,
            "Would you like to see what's new in this version?",
            allow_never=False,
        )

    if git_root and Path.cwd().resolve() != Path(git_root).resolve():
        io.tool_warning(
            "Note: in-chat filenames are always relative to the git working dir, not the current"
            " working dir."
        )

        io.tool_output(f"Cur working dir: {Path.cwd()}")
        io.tool_output(f"Git working dir: {git_root}")

    if args.load:
        commands.cmd_load(args.load)

    if args.message:
        io.add_to_input_history(args.message)
        io.tool_output()
        try:
            coder.run(with_message=args.message)
        except SwitchCoder:
            pass
        analytics.event("exit", reason="Completed --message")
        return

    if args.message_file:
        try:
            message_from_file = io.read_text(args.message_file)
            io.tool_output()
            coder.run(with_message=message_from_file)
        except FileNotFoundError:
            io.tool_error(f"Message file not found: {args.message_file}")
            analytics.event("exit", reason="Message file not found")
            return 1
        except IOError as e:
            io.tool_error(f"Error reading message file: {e}")
            analytics.event("exit", reason="Message file IO error")
            return 1

        analytics.event("exit", reason="Completed --message-file")
        return

    if args.exit:
        analytics.event("exit", reason="Exit flag set")
        return

    analytics.event("cli session", main_model=main_model, edit_format=main_model.edit_format)

    while True:
        try:
            coder.ok_to_warm_cache = bool(args.cache_keepalive_pings)
            coder.run()
            analytics.event("exit", reason="Completed main CLI coder.run")
            return
        except SwitchCoder as switch:
            coder.ok_to_warm_cache = False

            kwargs = dict(io=io, from_coder=coder)
            kwargs.update(switch.kwargs)
            if "show_announcements" in kwargs:
                del kwargs["show_announcements"]

            coder = Coder.create(**kwargs)

            if switch.kwargs.get("show_announcements") is not False:
                coder.show_announcements()


def is_first_run_of_new_version(io, verbose=False):
    """Check if this is the first run of a new version/executable combination"""
    installs_file = Path.home() / ".aider" / "installs.json"
    key = (__version__, sys.executable)

    # Never show notes for .dev versions
    if ".dev" in __version__:
        return False

    if verbose:
        io.tool_output(
            f"Checking imports for version {__version__} and executable {sys.executable}"
        )
        io.tool_output(f"Installs file: {installs_file}")

    try:
        if installs_file.exists():
            with open(installs_file, "r") as f:
                installs = json.load(f)
            if verbose:
                io.tool_output("Installs file exists and loaded")
        else:
            installs = {}
            if verbose:
                io.tool_output("Installs file does not exist, creating new dictionary")

        is_first_run = str(key) not in installs

        if is_first_run:
            installs[str(key)] = True
            installs_file.parent.mkdir(parents=True, exist_ok=True)
            with open(installs_file, "w") as f:
                json.dump(installs, f, indent=4)

        return is_first_run

    except Exception as e:
        io.tool_warning(f"Error checking version: {e}")
        if verbose:
            io.tool_output(f"Full exception details: {traceback.format_exc()}")
        return True  # Safer to assume it's a first run if we hit an error


def check_and_load_imports(io, is_first_run, verbose=False):
    try:
        if is_first_run:
            if verbose:
                io.tool_output(
                    "First run for this version and executable, loading imports synchronously"
                )
            try:
                load_slow_imports(swallow=False)
            except Exception as err:
                io.tool_error(str(err))
                io.tool_output("Error loading required imports. Did you install aider properly?")
                io.offer_url(urls.install_properly, "Open documentation url for more info?")
                sys.exit(1)

            if verbose:
                io.tool_output("Imports loaded and installs file updated")
        else:
            if verbose:
                io.tool_output("Not first run, loading imports in background thread")
            thread = threading.Thread(target=load_slow_imports)
            thread.daemon = True
            thread.start()

    except Exception as e:
        io.tool_warning(f"Error in loading imports: {e}")
        if verbose:
            io.tool_output(f"Full exception details: {traceback.format_exc()}")


def load_slow_imports(swallow=True):
    # These imports are deferred in various ways to
    # improve startup time.
    # This func is called either synchronously or in a thread
    # depending on whether it's been run before for this version and executable.

    try:
        import httpx  # noqa: F401
        import litellm  # noqa: F401
        import networkx  # noqa: F401
        import numpy  # noqa: F401
    except Exception as e:
        if not swallow:
            raise e


if __name__ == "__main__":
    status = main()
    sys.exit(status)<|MERGE_RESOLUTION|>--- conflicted
+++ resolved
@@ -186,17 +186,12 @@
     except ANY_GIT_ERROR:
         return
 
-<<<<<<< HEAD
-    if ask and not io.confirm_ask(
-        "Add patterns to .gitignore (recommended)?", subject=", ".join(patterns_to_add)
-    ):
-        return
-=======
     if ask:
         io.tool_output("You can skip this check with --no-gitignore")
-        if not io.confirm_ask(f"Add {', '.join(patterns_to_add)} to .gitignore (recommended)?"):
+        if not io.confirm_ask(
+          "Add patterns to .gitignore (recommended)?", subject=", ".join(patterns_to_add)
+        ):
             return
->>>>>>> 44b1acd3
 
     content += "\n".join(patterns_to_add) + "\n"
 
